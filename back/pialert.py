--- conflicted
+++ resolved
@@ -1194,12 +1194,9 @@
                             SELECT dev_MAC FROM Devices WHERE dev_AlertEvents = 0
 						)""")
 
-<<<<<<< HEAD
-=======
     # Open text Template
 
 
->>>>>>> cacff26f
     # Open text Template
     template_file = open(PIALERT_BACK_PATH + '/report_template.txt', 'r') 
     mail_text = template_file.read() 
