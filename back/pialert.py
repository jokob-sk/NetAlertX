#!/usr/bin/env python
#
#-------------------------------------------------------------------------------
#  Pi.Alert  v2.70  /  2021-02-01
#  Open Source Network Guard / WIFI & LAN intrusion detector 
#
#  pialert.py - Back module. Network scanner
#-------------------------------------------------------------------------------
#  Puche 2021        pi.alert.application@gmail.com        GNU GPLv3
#-------------------------------------------------------------------------------


#===============================================================================
# IMPORTS
#===============================================================================
from __future__ import print_function
from email.mime.multipart import MIMEMultipart
from email.mime.text import MIMEText

import sys
import subprocess
import os
import re
import datetime
import sqlite3
import socket
import io
import smtplib
import csv
import requests

#===============================================================================
# CONFIG CONSTANTS
#===============================================================================
PIALERT_BACK_PATH = os.path.dirname(os.path.abspath(__file__))
PIALERT_PATH = PIALERT_BACK_PATH + "/.."
STOPARPSCAN = PIALERT_PATH + "/db/setting_stoparpscan"

if (sys.version_info > (3,0)):
    exec(open(PIALERT_PATH + "/config/version.conf").read())
    exec(open(PIALERT_PATH + "/config/pialert.conf").read())
else:
    execfile (PIALERT_PATH + "/config/version.conf")
    execfile (PIALERT_PATH + "/config/pialert.conf")


#===============================================================================
# MAIN
#===============================================================================
def main ():
    global startTime
    global cycle
    global log_timestamp
    global sql_connection
    global sql

    # Header
    print ('\nPi.Alert ' + VERSION +' ('+ VERSION_DATE +')')
    print ('---------------------------------------------------------')

    # Initialize global variables
    log_timestamp  = datetime.datetime.now()

    # DB
    sql_connection = None
    sql            = None

    # Timestamp
    startTime = datetime.datetime.now()
    startTime = startTime.replace (second=0, microsecond=0)

    # Check parameters
    if len(sys.argv) != 2 :
        print ('usage pialert [scan_cycle] | internet_IP | update_vendors | cleanup' )
        return
    cycle = str(sys.argv[1])

    ## Upgrade DB if needed
    upgradeDB()

    ## Main Commands
    if cycle == 'internet_IP':
        res = check_internet_IP()
    elif cycle == 'cleanup':
        res = cleanup_database()
    elif cycle == 'update_vendors':
        res = update_devices_MAC_vendors()
    elif cycle == 'update_vendors_silent':
        res = update_devices_MAC_vendors('-s')
    elif os.path.exists(STOPARPSCAN) == False :
        res = scan_network()
    elif os.path.exists(STOPARPSCAN) == True :
        res = 0
    
    # Check error
    if res != 0 :
        closeDB()
        return res
    
    # Reporting
    if cycle != 'internet_IP':
        email_reporting()

    # Close SQL
    closeDB()
    closeDB()

    # Final menssage
    print ('\nDONE!!!\n\n')
    return 0    

    
#===============================================================================
# INTERNET IP CHANGE
#===============================================================================
def check_internet_IP ():
    # Header
    print ('Check Internet IP')
    print ('    Timestamp:', startTime )

    # Get Internet IP
    print ('\nRetrieving Internet IP...')
    internet_IP = get_internet_IP()
    # TESTING - Force IP
        # internet_IP = "1.2.3.4"

    # Check result = IP
    if internet_IP == "" :
        print ('    Error retrieving Internet IP')
        print ('    Exiting...\n')
        return 1
    print ('   ', internet_IP)

    # Get previous stored IP
    print ('\nRetrieving previous IP...')
    openDB()
    previous_IP = get_previous_internet_IP ()
    print ('   ', previous_IP)

    # Check IP Change
    if internet_IP != previous_IP :
        print ('    Saving new IP')
        save_new_internet_IP (internet_IP)
        print ('        IP updated')
    else :
        print ('    No changes to perform')
    closeDB()

    # Get Dynamic DNS IP
    if DDNS_ACTIVE :
        print ('\nRetrieving Dynamic DNS IP...')
        dns_IP = get_dynamic_DNS_IP()

        # Check Dynamic DNS IP
        if dns_IP == "" :
            print ('    Error retrieving Dynamic DNS IP')
            print ('    Exiting...\n')
            return 1
        print ('   ', dns_IP)

        # Check DNS Change
        if dns_IP != internet_IP :
            print ('    Updating Dynamic DNS IP...')
            message = set_dynamic_DNS_IP ()
            print ('       ', message)
        else :
            print ('    No changes to perform')
    else :
        print ('\nSkipping Dynamic DNS update...')

    # OK
    return 0

#-------------------------------------------------------------------------------
def get_internet_IP ():
    # BUGFIX #46 - curl http://ipv4.icanhazip.com repeatedly is very slow
    # Using 'dig'
    dig_args = ['dig', '+short', '-4', 'myip.opendns.com', '@resolver1.opendns.com']
    cmd_output = subprocess.check_output (dig_args, universal_newlines=True)

    ## BUGFIX #12 - Query IPv4 address (not IPv6)
    ## Using 'curl' instead of 'dig'
    ## curl_args = ['curl', '-s', 'https://diagnostic.opendns.com/myip']
    #curl_args = ['curl', '-s', QUERY_MYIP_SERVER]
    #cmd_output = subprocess.check_output (curl_args, universal_newlines=True)

    # Check result is an IP
    IP = check_IP_format (cmd_output)
    return IP

#-------------------------------------------------------------------------------
def get_dynamic_DNS_IP ():
    # Using OpenDNS server
        # dig_args = ['dig', '+short', DDNS_DOMAIN, '@resolver1.opendns.com']

    # Using default DNS server
    dig_args = ['dig', '+short', DDNS_DOMAIN]
    dig_output = subprocess.check_output (dig_args, universal_newlines=True)

    # Check result is an IP
    IP = check_IP_format (dig_output)
    return IP

#-------------------------------------------------------------------------------
def set_dynamic_DNS_IP ():
    # Update Dynamic IP
    curl_output = subprocess.check_output (['curl', '-s',
        DDNS_UPDATE_URL +
        'username='  + DDNS_USER +
        '&password=' + DDNS_PASSWORD +
        '&hostname=' + DDNS_DOMAIN],
        universal_newlines=True)
    return curl_output
    
#-------------------------------------------------------------------------------
def get_previous_internet_IP ():
    # get previos internet IP stored in DB
    sql.execute ("SELECT dev_LastIP FROM Devices WHERE dev_MAC = 'Internet' ")
    previous_IP = sql.fetchone()[0]

    # return previous IP
    return previous_IP

#-------------------------------------------------------------------------------
def save_new_internet_IP (pNewIP):
    # Log new IP into logfile
    append_line_to_file (LOG_PATH + '/IP_changes.log',
        str(startTime) +'\t'+ pNewIP +'\n')

    # Save event
    sql.execute ("""INSERT INTO Events (eve_MAC, eve_IP, eve_DateTime,
                        eve_EventType, eve_AdditionalInfo,
                        eve_PendingAlertEmail)
                    VALUES ('Internet', ?, ?, 'Internet IP Changed',
                        'Previous Internet IP: '|| ?, 1) """,
                    (pNewIP, startTime, get_previous_internet_IP() ) )

    # Save new IP
    sql.execute ("""UPDATE Devices SET dev_LastIP = ?
                    WHERE dev_MAC = 'Internet' """,
                    (pNewIP,) )

    # commit changes
    sql_connection.commit()
    
#-------------------------------------------------------------------------------
def check_IP_format (pIP):
    # Check IP format
    IPv4SEG  = r'(?:25[0-5]|(?:2[0-4]|1{0,1}[0-9]){0,1}[0-9])'
    IPv4ADDR = r'(?:(?:' + IPv4SEG + r'\.){3,3}' + IPv4SEG + r')'
    IP = re.search(IPv4ADDR, pIP)

    # Return error if not IP
    if IP is None :
        return ""

    # Return IP
    return IP.group(0)


#===============================================================================
<<<<<<< HEAD
# INTERNET IP CHANGE
=======
# Cleanup Online History chart
>>>>>>> 3bb981ac
#===============================================================================
def cleanup_database ():
    # Header
    print ('Cleanup Database')
    print ('    Timestamp:', startTime )

<<<<<<< HEAD
    openDB()
    strdaystokeepOH = str(DAYS_TO_KEEP_ONLINEHISTORY)
    strdaystokeepEV = str(DAYS_TO_KEEP_EVENTS)
    # Cleanup Online History
    print ('\nCleanup Online_History, up to the lastest '+strdaystokeepOH+' days...')
    sql.execute ("DELETE FROM Online_History WHERE Scan_Date <= date('now', '-"+strdaystokeepOH+" day')")
    # Cleanup Events
    print ('\nCleanup Events, up to the lastest '+strdaystokeepEV+' days...')
    sql.execute ("DELETE FROM Events WHERE eve_DateTime <= date('now', '-"+strdaystokeepEV+" day')")
=======
    openDB()    

    # keep 10 years if not specified how many days to keep
    try:
        strdaystokeepEV = str(DAYS_TO_KEEP_EVENTS)
    except NameError: # variable not defined, use a default
        strdaystokeepEV = str(3650) # 10 years
   
    # Cleanup Online History
    print ('\nCleanup Online_History...')
    sql.execute ("DELETE FROM Online_History WHERE Scan_Date <= date('now', '-1 day')")
    print ('\nOptimize Database...')

    # Cleanup Events
    print ('\nCleanup Events, up to the lastest '+strdaystokeepEV+' days...')
    sql.execute ("DELETE FROM Events WHERE eve_DateTime <= date('now', '-"+strdaystokeepEV+" day')")

>>>>>>> 3bb981ac
    # Shrink DB
    print ('\nShrink Database...')
    sql.execute ("VACUUM;")

    closeDB()
<<<<<<< HEAD
    
=======

>>>>>>> 3bb981ac
    # OK
    return 0


#===============================================================================
# UPDATE DEVICE MAC VENDORS
#===============================================================================
def update_devices_MAC_vendors (pArg = ''):
    # Header
    print ('Update HW Vendors')
    print ('    Timestamp:', startTime )

    # Update vendors DB (iab oui)
    print ('\nUpdating vendors DB (iab & oui)...')
    update_args = ['sh', PIALERT_BACK_PATH + '/update_vendors.sh', pArg]
    update_output = subprocess.check_output (update_args)
    # DEBUG
        # update_args = ['./vendors_db_update.sh']
        # subprocess.call (update_args, shell=True)

    # Initialize variables
    recordsToUpdate = []
    ignored = 0
    notFound = 0

    # All devices loop
    print ('\nSearching devices vendor', end='')
    openDB()
    for device in sql.execute ("SELECT * FROM Devices") :
        # Search vendor in HW Vendors DB
        vendor = query_MAC_vendor (device['dev_MAC'])
        if vendor == -1 :
            notFound += 1
        elif vendor == -2 :
            ignored += 1
        else :
            recordsToUpdate.append ([vendor, device['dev_MAC']])
        # progress bar
        print ('.', end='')
        sys.stdout.flush()
            
    # Print log
    print ('')
    print ("    Devices Ignored:  ", ignored)
    print ("    Vendors Not Found:", notFound)
    print ("    Vendors updated:  ", len(recordsToUpdate) )
    # DEBUG - print list of record to update
        # print (recordsToUpdate)

    # update devices
    sql.executemany ("UPDATE Devices SET dev_Vendor = ? WHERE dev_MAC = ? ",
        recordsToUpdate )

    # DEBUG - print number of rows updated
        # print (sql.rowcount)

    # Close DB
    closeDB()

#-------------------------------------------------------------------------------
def query_MAC_vendor (pMAC):
    try :
        # BUGFIX #6 - Fix pMAC parameter as numbers
        pMACstr = str(pMAC)
        
        # Check MAC parameter
        mac = pMACstr.replace (':','')
        if len(pMACstr) != 17 or len(mac) != 12 :
            return -2

        # Search vendor in HW Vendors DB
        mac = mac[0:6]
        grep_args = ['grep', '-i', mac, VENDORS_DB]
        grep_output = subprocess.check_output (grep_args)

        # Return Vendor
        vendor = grep_output[7:]
        vendor = vendor.rstrip()
        return vendor

    # not Found
    except subprocess.CalledProcessError :
        return -1
            
#===============================================================================
# SCAN NETWORK
#===============================================================================
def scan_network ():
    # Header
    print ('Scan Devices')
    print ('    ScanCycle:', cycle)
    print ('    Timestamp:', startTime )

    # Query ScanCycle properties
    print_log ('Query ScanCycle confinguration...')
    scanCycle_data = query_ScanCycle_Data (True)
    if scanCycle_data is None:
        print ('\n*************** ERROR ***************')
        print ('ScanCycle %s not found' % cycle )
        print ('    Exiting...\n')
        return 1

    # ScanCycle data        
    cycle_interval  = scanCycle_data['cic_EveryXmin']
    
    # arp-scan command
    print ('\nScanning...')
    print ('    arp-scan Method...')
    print_log ('arp-scan starts...')
    arpscan_devices = execute_arpscan ()
    print_log ('arp-scan ends')
    # DEBUG - print number of rows updated
        # print (arpscan_devices)

    # Pi-hole method
    print ('    Pi-hole Method...')
    openDB()
    print_log ('Pi-hole copy starts...')
    copy_pihole_network()

    # DHCP Leases method
    print ('    DHCP Leases Method...')
    read_DHCP_leases ()

    # Load current scan data
    print ('\nProcessing scan results...')
    print_log ('Save scanned devices')
    save_scanned_devices (arpscan_devices, cycle_interval)
    
    # Print stats
    print_log ('Print Stats')
    print_scan_stats()
    print_log ('Stats end')

    # Create Events
    print ('\nUpdating DB Info...')
    print ('    Sessions Events (connect / discconnect) ...')
    insert_events()

    # Create New Devices
    # after create events -> avoid 'connection' event
    print ('    Creating new devices...')
    create_new_devices ()

    # Update devices info
    print ('    Updating Devices Info...')
    update_devices_data_from_scan ()

    # Resolve devices names
    print_log ('   Resolve devices names...')
    update_devices_names()

    # Void false connection - disconnections
    print ('    Voiding false (ghost) disconnections...')
    void_ghost_disconnections ()
  
    # Pair session events (Connection / Disconnection)
    print ('    Pairing session events (connection / disconnection) ...')
    pair_sessions_events()  
  
    # Sessions snapshot
    print ('    Creating sessions snapshot...')
    create_sessions_snapshot ()
  
    # Skip repeated notifications
    print ('    Skipping repeated notifications...')
    skip_repeated_notifications ()
  
    # Commit changes
    sql_connection.commit()
    closeDB()

    # OK
    return 0

#-------------------------------------------------------------------------------
def query_ScanCycle_Data (pOpenCloseDB = False):
    # Check if is necesary open DB
    if pOpenCloseDB :
        openDB()

    # Query Data
    sql.execute ("""SELECT cic_arpscanCycles, cic_EveryXmin
                    FROM ScanCycles
                    WHERE cic_ID = ? """, (cycle,))
    sqlRow = sql.fetchone()

    # Check if is necesary close DB
    if pOpenCloseDB :
        closeDB()

    # Return Row
    return sqlRow

#-------------------------------------------------------------------------------
def execute_arpscan ():
    # #101 - arp-scan subnet configuration
    # Prepare command arguments
<<<<<<< HEAD
    # subnets = SCAN_SUBNETS.strip().split()

    # arp-scan for larger Networks like /16
    # otherwise the system starts multiple processes. the 15min cronjob isn't necessary.
    # the scan is about 4min on a /16 network
    arpscan_args = ['sudo', 'arp-scan', '--ignoredups', '--bandwidth=512k', '--retry=3', '--localnet']

    # Default arp-scan
    # arpscan_args = ['sudo', 'arp-scan', '--localnet', '--ignoredups', '--retry=' + str(pRetries)]
    # print (arpscan_args)

    # TESTING - Fast Scan
        # arpscan_args = ['sudo', 'arp-scan', '--localnet', '--ignoredups', '--retry=1']

    # DEBUG - arp-scan command
        # print (" ".join (arpscan_args))

=======
    subnets = SCAN_SUBNETS.strip().split()
    # Retry is 6 to avoid false offline devices
    arpscan_args = ['sudo', 'arp-scan', '--ignoredups', '--retry=6'] + subnets
   
>>>>>>> 3bb981ac
    # Execute command
    arpscan_output = subprocess.check_output (arpscan_args, universal_newlines=True)

    # Search IP + MAC + Vendor as regular expresion
    re_ip = r'(?P<ip>((2[0-5]|1[0-9]|[0-9])?[0-9]\.){3}((2[0-5]|1[0-9]|[0-9])?[0-9]))'
    re_mac = r'(?P<mac>([0-9a-fA-F]{2}[:-]){5}([0-9a-fA-F]{2}))'
    re_hw = r'(?P<hw>.*)'
    re_pattern = re.compile (re_ip + '\s+' + re_mac + '\s' + re_hw)

    # Create Userdict of devices
    devices_list = [device.groupdict()
        for device in re.finditer (re_pattern, arpscan_output)]

    # Delete duplicate MAC
    unique_mac = [] 
    unique_devices = [] 

    for device in devices_list :
        if device['mac'] not in unique_mac: 
            unique_mac.append(device['mac'])
            unique_devices.append(device)

    # DEBUG
        # print (devices_list)
        # print (unique_mac)
        # print (unique_devices)
        # print (len(devices_list))
        # print (len(unique_mac))
        # print (len(unique_devices))

    # return list
    return unique_devices

#-------------------------------------------------------------------------------
def copy_pihole_network ():
    # check if Pi-hole is active
    if not PIHOLE_ACTIVE :
        return    

    # Open Pi-hole DB
    sql.execute ("ATTACH DATABASE '"+ PIHOLE_DB +"' AS PH")

    # Copy Pi-hole Network table
    sql.execute ("DELETE FROM PiHole_Network")
    sql.execute ("""INSERT INTO PiHole_Network (PH_MAC, PH_Vendor, PH_LastQuery,
                        PH_Name, PH_IP)
                    SELECT hwaddr, macVendor, lastQuery,
                        (SELECT name FROM PH.network_addresses
                         WHERE network_id = id ORDER BY lastseen DESC, ip),
                        (SELECT ip FROM PH.network_addresses
                         WHERE network_id = id ORDER BY lastseen DESC, ip)
                    FROM PH.network
                    WHERE hwaddr NOT LIKE 'ip-%'
                      AND hwaddr <> '00:00:00:00:00:00' """)
    sql.execute ("""UPDATE PiHole_Network SET PH_Name = '(unknown)'
                    WHERE PH_Name IS NULL OR PH_Name = '' """)
    # DEBUG
        # print (sql.rowcount)

    # Close Pi-hole DB
    sql.execute ("DETACH PH")

#-------------------------------------------------------------------------------
def read_DHCP_leases ():
    # check DHCP Leases is active
    if not DHCP_ACTIVE :
        return    
            
    # Read DHCP Leases
    # Bugfix #1 - dhcp.leases: lines with different number of columns (5 col)
    data = []
    with open(DHCP_LEASES, 'r') as f:
        for line in f:
            row = line.rstrip().split()
            if len(row) == 5 :
                data.append (row)
    # with open(DHCP_LEASES) as f:
    #    reader = csv.reader(f, delimiter=' ')
    #    data = [(col1, col2, col3, col4, col5)
    #            for col1, col2, col3, col4, col5 in reader]

    # Insert into PiAlert table
    sql.execute ("DELETE FROM DHCP_Leases")
    sql.executemany ("""INSERT INTO DHCP_Leases (DHCP_DateTime, DHCP_MAC,
                            DHCP_IP, DHCP_Name, DHCP_MAC2)
                        VALUES (?, ?, ?, ?, ?)
                     """, data)
    # DEBUG
        # print (sql.rowcount)

#-------------------------------------------------------------------------------
def save_scanned_devices (p_arpscan_devices, p_cycle_interval):
    # Delete previous scan data
    sql.execute ("DELETE FROM CurrentScan WHERE cur_ScanCycle = ?",
                (cycle,))

    # Insert new arp-scan devices
    sql.executemany ("INSERT INTO CurrentScan (cur_ScanCycle, cur_MAC, "+
                     "    cur_IP, cur_Vendor, cur_ScanMethod) "+
                     "VALUES ("+ cycle + ", :mac, :ip, :hw, 'arp-scan')",
                     p_arpscan_devices) 

    # Insert Pi-hole devices
    sql.execute ("""INSERT INTO CurrentScan (cur_ScanCycle, cur_MAC, 
                        cur_IP, cur_Vendor, cur_ScanMethod)
                    SELECT ?, PH_MAC, PH_IP, PH_Vendor, 'Pi-hole'
                    FROM PiHole_Network
                    WHERE PH_LastQuery >= ?
                      AND NOT EXISTS (SELECT 'X' FROM CurrentScan
                                      WHERE cur_MAC = PH_MAC
                                        AND cur_ScanCycle = ? )""",
                    (cycle,
                     (int(startTime.strftime('%s')) - 60 * p_cycle_interval),
                     cycle) )

    # Check Internet connectivity
    internet_IP = get_internet_IP()
        # TESTING - Force IP
        # internet_IP = ""
    if internet_IP != "" :
        sql.execute ("""INSERT INTO CurrentScan (cur_ScanCycle, cur_MAC, cur_IP, cur_Vendor, cur_ScanMethod)
                        VALUES (?, 'Internet', ?, Null, 'queryDNS') """, (cycle, internet_IP) )

    # #76 Add Local MAC of default local interface
      # BUGFIX #106 - Device that pialert is running
        # local_mac_cmd = ["bash -lc ifconfig `ip route list default | awk {'print $5'}` | grep ether | awk '{print $2}'"]
          # local_mac_cmd = ["/sbin/ifconfig `ip route list default | sort -nk11 | head -1 | awk {'print $5'}` | grep ether | awk '{print $2}'"]
    local_mac_cmd = ["/sbin/ifconfig `ip -o route get 1 | sed 's/^.*dev \\([^ ]*\\).*$/\\1/;q'` | grep ether | awk '{print $2}'"]
    local_mac = subprocess.Popen (local_mac_cmd, shell=True, stdout=subprocess.PIPE, stderr=subprocess.STDOUT).communicate()[0].decode().strip()

    # local_dev_cmd = ["ip -o route get 1 | sed 's/^.*dev \\([^ ]*\\).*$/\\1/;q'"]
    # local_dev = subprocess.Popen (local_dev_cmd, shell=True, stdout=subprocess.PIPE, stderr=subprocess.STDOUT).communicate()[0].decode().strip()
    
    # local_ip_cmd = ["ip route list default | awk {'print $7'}"]
    local_ip_cmd = ["ip -o route get 1 | sed 's/^.*src \\([^ ]*\\).*$/\\1/;q'"]
    local_ip = subprocess.Popen (local_ip_cmd, shell=True, stdout=subprocess.PIPE, stderr=subprocess.STDOUT).communicate()[0].decode().strip()

    # Check if local mac has been detected with other methods
    sql.execute ("SELECT COUNT(*) FROM CurrentScan WHERE cur_ScanCycle = ? AND cur_MAC = ? ", (cycle, local_mac) )
    if sql.fetchone()[0] == 0 :
        sql.execute ("INSERT INTO CurrentScan (cur_ScanCycle, cur_MAC, cur_IP, cur_Vendor, cur_ScanMethod) "+
                     "VALUES ( ?, ?, ?, Null, 'local_MAC') ", (cycle, local_mac, local_ip) )

#-------------------------------------------------------------------------------
def print_scan_stats ():
    # Devices Detected
    sql.execute ("""SELECT COUNT(*) FROM CurrentScan
                    WHERE cur_ScanCycle = ? """,
                    (cycle,))
    print ('    Devices Detected.......:', str (sql.fetchone()[0]) )

    # Devices arp-scan
    sql.execute ("""SELECT COUNT(*) FROM CurrentScan
                    WHERE cur_ScanMethod='arp-scan' AND cur_ScanCycle = ? """,
                    (cycle,))
    print ('        arp-scan Method....:', str (sql.fetchone()[0]) )

    # Devices Pi-hole
    sql.execute ("""SELECT COUNT(*) FROM CurrentScan
                    WHERE cur_ScanMethod='PiHole' AND cur_ScanCycle = ? """,
                    (cycle,))
    print ('        Pi-hole Method.....: +' + str (sql.fetchone()[0]) )

    # New Devices
    sql.execute ("""SELECT COUNT(*) FROM CurrentScan
                    WHERE cur_ScanCycle = ? 
                      AND NOT EXISTS (SELECT 1 FROM Devices
                                      WHERE dev_MAC = cur_MAC) """,
                    (cycle,))
    print ('        New Devices........: ' + str (sql.fetchone()[0]) )

    # Devices in this ScanCycle
    sql.execute ("""SELECT COUNT(*) FROM Devices, CurrentScan
                    WHERE dev_MAC = cur_MAC AND dev_ScanCycle = cur_ScanCycle
                      AND dev_ScanCycle = ? """,
                    (cycle,))
    print ('')
    print ('    Devices in this cycle..: ' + str (sql.fetchone()[0]) )

    # Down Alerts
    sql.execute ("""SELECT COUNT(*) FROM Devices
                    WHERE dev_AlertDeviceDown = 1
                      AND dev_ScanCycle = ?
                      AND NOT EXISTS (SELECT 1 FROM CurrentScan
                                      WHERE dev_MAC = cur_MAC
                                        AND dev_ScanCycle = cur_ScanCycle) """,
                    (cycle,))
    print ('        Down Alerts........: ' + str (sql.fetchone()[0]) )

    # New Down Alerts
    sql.execute ("""SELECT COUNT(*) FROM Devices
                    WHERE dev_AlertDeviceDown = 1
                      AND dev_PresentLastScan = 1
                      AND dev_ScanCycle = ?
                      AND NOT EXISTS (SELECT 1 FROM CurrentScan
                                      WHERE dev_MAC = cur_MAC
                                        AND dev_ScanCycle = cur_ScanCycle) """,
                    (cycle,))
    print ('        New Down Alerts....: ' + str (sql.fetchone()[0]) )

    # New Connections
    sql.execute ("""SELECT COUNT(*) FROM Devices, CurrentScan
                    WHERE dev_MAC = cur_MAC AND dev_ScanCycle = cur_ScanCycle
                      AND dev_PresentLastScan = 0
                      AND dev_ScanCycle = ? """,
                    (cycle,))
    print ('        New Connections....: ' + str ( sql.fetchone()[0]) )

    # Disconnections
    sql.execute ("""SELECT COUNT(*) FROM Devices
                    WHERE dev_PresentLastScan = 1
                      AND dev_ScanCycle = ?
                      AND NOT EXISTS (SELECT 1 FROM CurrentScan
                                      WHERE dev_MAC = cur_MAC
                                        AND dev_ScanCycle = cur_ScanCycle) """,
                    (cycle,))
    print ('        Disconnections.....: ' + str ( sql.fetchone()[0]) )

    # IP Changes
    sql.execute ("""SELECT COUNT(*) FROM Devices, CurrentScan
                    WHERE dev_MAC = cur_MAC AND dev_ScanCycle = cur_ScanCycle
                      AND dev_ScanCycle = ?
                      AND dev_LastIP <> cur_IP """,
                    (cycle,))
    print ('        IP Changes.........: ' + str ( sql.fetchone()[0]) )

    # Add to History
    sql.execute("SELECT * FROM Devices")
    History_All = sql.fetchall()
    History_All_Devices  = len(History_All)

    sql.execute("SELECT * FROM Devices WHERE dev_Archived = 1")
    History_Archived = sql.fetchall()
    History_Archived_Devices  = len(History_Archived)

    sql.execute("""SELECT * FROM CurrentScan WHERE cur_ScanCycle = ? """, (cycle,))
    History_Online = sql.fetchall()
    History_Online_Devices  = len(History_Online)
    History_Offline_Devices = History_All_Devices - History_Archived_Devices - History_Online_Devices
    
    sql.execute ("INSERT INTO Online_History (Scan_Date, Online_Devices, Down_Devices, All_Devices, Archived_Devices) "+
                 "VALUES ( ?, ?, ?, ?, ?)", (startTime, History_Online_Devices, History_Offline_Devices, History_All_Devices, History_Archived_Devices ) )

#-------------------------------------------------------------------------------
def create_new_devices ():
    # arpscan - Insert events for new devices
    print_log ('New devices - 1 Events')
    sql.execute ("""INSERT INTO Events (eve_MAC, eve_IP, eve_DateTime,
                        eve_EventType, eve_AdditionalInfo,
                        eve_PendingAlertEmail)
                    SELECT cur_MAC, cur_IP, ?, 'New Device', cur_Vendor, 1
                    FROM CurrentScan
                    WHERE cur_ScanCycle = ? 
                      AND NOT EXISTS (SELECT 1 FROM Devices
                                      WHERE dev_MAC = cur_MAC) """,
                    (startTime, cycle) ) 

    print_log ('New devices - Insert Connection into session table')
    sql.execute ("""INSERT INTO Sessions (ses_MAC, ses_IP, ses_EventTypeConnection, ses_DateTimeConnection,
                        ses_EventTypeDisconnection, ses_DateTimeDisconnection, ses_StillConnected, ses_AdditionalInfo)
                    SELECT cur_MAC, cur_IP,'Connected',?, NULL , NULL ,1, cur_Vendor
                    FROM CurrentScan 
                    WHERE cur_ScanCycle = ? 
                      AND NOT EXISTS (SELECT 1 FROM Sessions
                                      WHERE ses_MAC = cur_MAC) """,
                    (startTime, cycle) ) 
                    
    # arpscan - Create new devices
    print_log ('New devices - 2 Create devices')
    sql.execute ("""INSERT INTO Devices (dev_MAC, dev_name, dev_Vendor,
                        dev_LastIP, dev_FirstConnection, dev_LastConnection,
                        dev_ScanCycle, dev_AlertEvents, dev_AlertDeviceDown,
                        dev_PresentLastScan)
                    SELECT cur_MAC, '(unknown)', cur_Vendor, cur_IP, ?, ?,
                        1, 1, 0, 1
                    FROM CurrentScan
                    WHERE cur_ScanCycle = ? 
                      AND NOT EXISTS (SELECT 1 FROM Devices
                                      WHERE dev_MAC = cur_MAC) """,
                    (startTime, startTime, cycle) ) 

    # Pi-hole - Insert events for new devices
    # NOT STRICYLY NECESARY (Devices can be created through Current_Scan)
    # Bugfix #2 - Pi-hole devices w/o IP
    print_log ('New devices - 3 Pi-hole Events')
    sql.execute ("""INSERT INTO Events (eve_MAC, eve_IP, eve_DateTime,
                        eve_EventType, eve_AdditionalInfo,
                        eve_PendingAlertEmail)
                    SELECT PH_MAC, IFNULL (PH_IP,'-'), ?, 'New Device',
                        '(Pi-Hole) ' || PH_Vendor, 1
                    FROM PiHole_Network
                    WHERE NOT EXISTS (SELECT 1 FROM Devices
                                      WHERE dev_MAC = PH_MAC) """,
                    (startTime, ) ) 

    # Pi-hole - Create New Devices
    # Bugfix #2 - Pi-hole devices w/o IP
    print_log ('New devices - 4 Pi-hole Create devices')
    sql.execute ("""INSERT INTO Devices (dev_MAC, dev_name, dev_Vendor,
                        dev_LastIP, dev_FirstConnection, dev_LastConnection,
                        dev_ScanCycle, dev_AlertEvents, dev_AlertDeviceDown,
                        dev_PresentLastScan)
                    SELECT PH_MAC, PH_Name, PH_Vendor, IFNULL (PH_IP,'-'),
                        ?, ?, 1, 1, 0, 1
                    FROM PiHole_Network
                    WHERE NOT EXISTS (SELECT 1 FROM Devices
                                      WHERE dev_MAC = PH_MAC) """,
                    (startTime, startTime) ) 

    # DHCP Leases - Insert events for new devices
    print_log ('New devices - 5 DHCP Leases Events')
    sql.execute ("""INSERT INTO Events (eve_MAC, eve_IP, eve_DateTime,
                        eve_EventType, eve_AdditionalInfo,
                        eve_PendingAlertEmail)
                    SELECT DHCP_MAC, DHCP_IP, ?, 'New Device', '(DHCP lease)',1
                    FROM DHCP_Leases
                    WHERE NOT EXISTS (SELECT 1 FROM Devices
                                      WHERE dev_MAC = DHCP_MAC) """,
                    (startTime, ) ) 

    # DHCP Leases - Create New Devices
    print_log ('New devices - 6 DHCP Leases Create devices')
    # BUGFIX #23 - Duplicated MAC in DHCP.Leases
    # TEST - Force Duplicated MAC
        # sql.execute ("""INSERT INTO DHCP_Leases VALUES
        #                 (1610700000, 'TEST1', '10.10.10.1', 'Test 1', '*')""")
        # sql.execute ("""INSERT INTO DHCP_Leases VALUES
        #                 (1610700000, 'TEST2', '10.10.10.2', 'Test 2', '*')""")
    sql.execute ("""INSERT INTO Devices (dev_MAC, dev_name, dev_LastIP, 
                        dev_Vendor, dev_FirstConnection, dev_LastConnection,
                        dev_ScanCycle, dev_AlertEvents, dev_AlertDeviceDown,
                        dev_PresentLastScan)
                    SELECT DISTINCT DHCP_MAC,
                        (SELECT DHCP_Name FROM DHCP_Leases AS D2
                         WHERE D2.DHCP_MAC = D1.DHCP_MAC
                         ORDER BY DHCP_DateTime DESC LIMIT 1),
                        (SELECT DHCP_IP FROM DHCP_Leases AS D2
                         WHERE D2.DHCP_MAC = D1.DHCP_MAC
                         ORDER BY DHCP_DateTime DESC LIMIT 1),
                        '(unknown)', ?, ?, 1, 1, 0, 1
                    FROM DHCP_Leases AS D1
                    WHERE NOT EXISTS (SELECT 1 FROM Devices
                                      WHERE dev_MAC = DHCP_MAC) """,
                    (startTime, startTime) ) 

    # sql.execute ("""INSERT INTO Devices (dev_MAC, dev_name, dev_Vendor,
    #                     dev_LastIP, dev_FirstConnection, dev_LastConnection,
    #                     dev_ScanCycle, dev_AlertEvents, dev_AlertDeviceDown,
    #                     dev_PresentLastScan)
    #                 SELECT DHCP_MAC, DHCP_Name, '(unknown)', DHCP_IP, ?, ?,
    #                     1, 1, 0, 1
    #                 FROM DHCP_Leases
    #                 WHERE NOT EXISTS (SELECT 1 FROM Devices
    #                                   WHERE dev_MAC = DHCP_MAC) """,
    #                 (startTime, startTime) ) 
    print_log ('New Devices end')

#-------------------------------------------------------------------------------
def insert_events ():
    # Check device down
    print_log ('Events 1 - Devices down')
    sql.execute ("""INSERT INTO Events (eve_MAC, eve_IP, eve_DateTime,
                        eve_EventType, eve_AdditionalInfo,
                        eve_PendingAlertEmail)
                    SELECT dev_MAC, dev_LastIP, ?, 'Device Down', '', 1
                    FROM Devices
                    WHERE dev_AlertDeviceDown = 1
                      AND dev_PresentLastScan = 1
                      AND dev_ScanCycle = ?
                      AND NOT EXISTS (SELECT 1 FROM CurrentScan
                                      WHERE dev_MAC = cur_MAC
                                        AND dev_ScanCycle = cur_ScanCycle) """,
                    (startTime, cycle) )

    # Check new connections
    print_log ('Events 2 - New Connections')
    sql.execute ("""INSERT INTO Events (eve_MAC, eve_IP, eve_DateTime,
                        eve_EventType, eve_AdditionalInfo,
                        eve_PendingAlertEmail)
                    SELECT cur_MAC, cur_IP, ?, 'Connected', '', dev_AlertEvents
                    FROM Devices, CurrentScan
                    WHERE dev_MAC = cur_MAC AND dev_ScanCycle = cur_ScanCycle
                      AND dev_PresentLastScan = 0
                      AND dev_ScanCycle = ? """,
                    (startTime, cycle) )

    # Check disconnections
    print_log ('Events 3 - Disconnections')
    sql.execute ("""INSERT INTO Events (eve_MAC, eve_IP, eve_DateTime,
                        eve_EventType, eve_AdditionalInfo,
                        eve_PendingAlertEmail)
                    SELECT dev_MAC, dev_LastIP, ?, 'Disconnected', '',
                        dev_AlertEvents
                    FROM Devices
                    WHERE dev_AlertDeviceDown = 0
                      AND dev_PresentLastScan = 1
                      AND dev_ScanCycle = ?
                      AND NOT EXISTS (SELECT 1 FROM CurrentScan
                                      WHERE dev_MAC = cur_MAC
                                        AND dev_ScanCycle = cur_ScanCycle) """,
                    (startTime, cycle) )

    # Check IP Changed
    print_log ('Events 4 - IP Changes')
    sql.execute ("""INSERT INTO Events (eve_MAC, eve_IP, eve_DateTime,
                        eve_EventType, eve_AdditionalInfo,
                        eve_PendingAlertEmail)
                    SELECT cur_MAC, cur_IP, ?, 'IP Changed',
                        'Previous IP: '|| dev_LastIP, dev_AlertEvents
                    FROM Devices, CurrentScan
                    WHERE dev_MAC = cur_MAC AND dev_ScanCycle = cur_ScanCycle
                      AND dev_ScanCycle = ?
                      AND dev_LastIP <> cur_IP """,
                    (startTime, cycle) )
    print_log ('Events end')

#-------------------------------------------------------------------------------
def update_devices_data_from_scan ():
    # Update Last Connection
    print_log ('Update devices - 1 Last Connection')
    sql.execute ("""UPDATE Devices SET dev_LastConnection = ?,
                        dev_PresentLastScan = 1
                    WHERE dev_ScanCycle = ?
                      AND dev_PresentLastScan = 0
                      AND EXISTS (SELECT 1 FROM CurrentScan 
                                  WHERE dev_MAC = cur_MAC
                                    AND dev_ScanCycle = cur_ScanCycle) """,
                    (startTime, cycle))

    # Clean no active devices
    print_log ('Update devices - 2 Clean no active devices')
    sql.execute ("""UPDATE Devices SET dev_PresentLastScan = 0
                    WHERE dev_ScanCycle = ?
                      AND NOT EXISTS (SELECT 1 FROM CurrentScan 
                                      WHERE dev_MAC = cur_MAC
                                        AND dev_ScanCycle = cur_ScanCycle) """,
                    (cycle,))

    # Update IP & Vendor
    print_log ('Update devices - 3 LastIP & Vendor')
    sql.execute ("""UPDATE Devices
                    SET dev_LastIP = (SELECT cur_IP FROM CurrentScan
                                      WHERE dev_MAC = cur_MAC
                                        AND dev_ScanCycle = cur_ScanCycle),
                        dev_Vendor = (SELECT cur_Vendor FROM CurrentScan
                                      WHERE dev_MAC = cur_MAC
                                        AND dev_ScanCycle = cur_ScanCycle)
                    WHERE dev_ScanCycle = ?
                      AND EXISTS (SELECT 1 FROM CurrentScan
                                  WHERE dev_MAC = cur_MAC
                                    AND dev_ScanCycle = cur_ScanCycle) """,
                    (cycle,)) 

    # Pi-hole Network - Update (unknown) Name
    print_log ('Update devices - 4 Unknown Name')
    sql.execute ("""UPDATE Devices
                    SET dev_NAME = (SELECT PH_Name FROM PiHole_Network
                                    WHERE PH_MAC = dev_MAC)
                    WHERE (dev_Name = "(unknown)"
                           OR dev_Name = ""
                           OR dev_Name IS NULL)
                      AND EXISTS (SELECT 1 FROM PiHole_Network
                                  WHERE PH_MAC = dev_MAC
                                    AND PH_NAME IS NOT NULL
                                    AND PH_NAME <> '') """)

    # DHCP Leases - Update (unknown) Name
    sql.execute ("""UPDATE Devices
                    SET dev_NAME = (SELECT DHCP_Name FROM DHCP_Leases
                                    WHERE DHCP_MAC = dev_MAC)
                    WHERE (dev_Name = "(unknown)"
                           OR dev_Name = ""
                           OR dev_Name IS NULL)
                      AND EXISTS (SELECT 1 FROM DHCP_Leases
                                  WHERE DHCP_MAC = dev_MAC)""")

    # DHCP Leases - Vendor
    print_log ('Update devices - 5 Vendor')

    recordsToUpdate = []
    query = """SELECT * FROM Devices
               WHERE dev_Vendor = '(unknown)' OR dev_Vendor =''
                  OR dev_Vendor IS NULL"""

    for device in sql.execute (query) :
        vendor = query_MAC_vendor (device['dev_MAC'])
        if vendor != -1 and vendor != -2 :
            recordsToUpdate.append ([vendor, device['dev_MAC']])

    # DEBUG - print list of record to update
        # print (recordsToUpdate)
    sql.executemany ("UPDATE Devices SET dev_Vendor = ? WHERE dev_MAC = ? ",
        recordsToUpdate )

    print_log ('Update devices end')

#-------------------------------------------------------------------------------
# Feature #43 - Resolve name for unknown devices
def update_devices_names ():
    # Initialize variables
    recordsToUpdate = []
    ignored = 0
    notFound = 0

    # Devices without name
    print ('        Trying to resolve devices without name...', end='')
    # BUGFIX #97 - Updating name of Devices w/o IP
    for device in sql.execute ("SELECT * FROM Devices WHERE dev_Name IN ('(unknown)','') AND dev_LastIP <> '-'") :
        # Resolve device name
        newName = resolve_device_name (device['dev_MAC'], device['dev_LastIP'])
       
        if newName == -1 :
            notFound += 1
        elif newName == -2 :
            ignored += 1
        else :
            recordsToUpdate.append ([newName, device['dev_MAC']])
        # progress bar
        print ('.', end='')
        sys.stdout.flush()
            
    # Print log
    print ('')
    print ("        Names updated:  ", len(recordsToUpdate) )
    # DEBUG - print list of record to update
        # print (recordsToUpdate)

    # update devices
    sql.executemany ("UPDATE Devices SET dev_Name = ? WHERE dev_MAC = ? ", recordsToUpdate )

    # DEBUG - print number of rows updated
        # print (sql.rowcount)

#-------------------------------------------------------------------------------
def resolve_device_name (pMAC, pIP):
    try :
        pMACstr = str(pMAC)
        
        # Check MAC parameter
        mac = pMACstr.replace (':','')
        if len(pMACstr) != 17 or len(mac) != 12 :
            return -2

        # DEBUG
        # print (pMAC, pIP)

        # Resolve name with DIG
        dig_args = ['dig', '+short', '-x', pIP]
        newName = subprocess.check_output (dig_args, universal_newlines=True)

        # Check returns
        newName = newName.strip()
        if len(newName) == 0 :
            return -2
            
        # Eliminate local domain
        if newName.endswith('.') :
            newName = newName[:-1]
        if newName.endswith('.lan') :
            newName = newName[:-4]
        if newName.endswith('.local') :
            newName = newName[:-6]
        if newName.endswith('.home') :
            newName = newName[:-5]

        # Return newName
        return newName

    # not Found
    except subprocess.CalledProcessError :
        return -1            

#-------------------------------------------------------------------------------
def void_ghost_disconnections ():
    # Void connect ghost events (disconnect event exists in last X min.) 
    print_log ('Void - 1 Connect ghost events')
    sql.execute ("""UPDATE Events SET eve_PairEventRowid = Null,
                        eve_EventType ='VOIDED - ' || eve_EventType
                    WHERE eve_MAC != 'Internet'
                      AND eve_EventType = 'Connected'
                      AND eve_DateTime = ?
                      AND eve_MAC IN (
                          SELECT Events.eve_MAC
                          FROM CurrentScan, Devices, ScanCycles, Events 
                          WHERE cur_ScanCycle = ?
                            AND dev_MAC = cur_MAC
                            AND dev_ScanCycle = cic_ID
                            AND cic_ID = cur_ScanCycle
                            AND eve_MAC = cur_MAC
                            AND eve_EventType = 'Disconnected'
                            AND eve_DateTime >=
                                DATETIME (?, '-' || cic_EveryXmin ||' minutes')
                          ) """,
                    (startTime, cycle, startTime)   )

    # Void connect paired events
    print_log ('Void - 2 Paired events')
    sql.execute ("""UPDATE Events SET eve_PairEventRowid = Null 
                    WHERE eve_MAC != 'Internet'
                      AND eve_PairEventRowid IN (
                          SELECT Events.RowID
                          FROM CurrentScan, Devices, ScanCycles, Events 
                          WHERE cur_ScanCycle = ?
                            AND dev_MAC = cur_MAC
                            AND dev_ScanCycle = cic_ID
                            AND cic_ID = cur_ScanCycle
                            AND eve_MAC = cur_MAC
                            AND eve_EventType = 'Disconnected'
                            AND eve_DateTime >=
                                DATETIME (?, '-' || cic_EveryXmin ||' minutes')
                          ) """,
                    (cycle, startTime)   )

    # Void disconnect ghost events 
    print_log ('Void - 3 Disconnect ghost events')
    sql.execute ("""UPDATE Events SET eve_PairEventRowid = Null, 
                        eve_EventType = 'VOIDED - '|| eve_EventType
                    WHERE eve_MAC != 'Internet'
                      AND ROWID IN (
                          SELECT Events.RowID
                          FROM CurrentScan, Devices, ScanCycles, Events 
                          WHERE cur_ScanCycle = ?
                            AND dev_MAC = cur_MAC
                            AND dev_ScanCycle = cic_ID
                            AND cic_ID = cur_ScanCycle
                            AND eve_MAC = cur_MAC
                            AND eve_EventType = 'Disconnected'
                            AND eve_DateTime >=
                                DATETIME (?, '-' || cic_EveryXmin ||' minutes')
                          ) """,
                    (cycle, startTime)   )
    print_log ('Void end')

#-------------------------------------------------------------------------------
def pair_sessions_events ():
    # NOT NECESSARY FOR INCREMENTAL UPDATE
    # print_log ('Pair session - 1 Clean')
    # sql.execute ("""UPDATE Events
    #                 SET eve_PairEventRowid = NULL
    #                 WHERE eve_EventType IN ('New Device', 'Connected')
    #              """ )

    # Pair Connection / New Device events
    print_log ('Pair session - 1 Connections / New Devices')
    sql.execute ("""UPDATE Events
                    SET eve_PairEventRowid =
                       (SELECT ROWID
                        FROM Events AS EVE2
                        WHERE EVE2.eve_EventType IN ('New Device', 'Connected',
                            'Device Down', 'Disconnected')
                           AND EVE2.eve_MAC = Events.eve_MAC
                           AND EVE2.eve_Datetime > Events.eve_DateTime
                        ORDER BY EVE2.eve_DateTime ASC LIMIT 1)
                    WHERE eve_EventType IN ('New Device', 'Connected')
                    AND eve_PairEventRowid IS NULL
                 """ )

    # Pair Disconnection / Device Down
    print_log ('Pair session - 2 Disconnections')
    sql.execute ("""UPDATE Events
                    SET eve_PairEventRowid =
                        (SELECT ROWID
                         FROM Events AS EVE2
                         WHERE EVE2.eve_PairEventRowid = Events.ROWID)
                    WHERE eve_EventType IN ('Device Down', 'Disconnected')
                      AND eve_PairEventRowid IS NULL
                 """ )
    print_log ('Pair session end')

#-------------------------------------------------------------------------------
def create_sessions_snapshot ():
    # Clean sessions snapshot
    print_log ('Sessions Snapshot - 1 Clean')
    sql.execute ("DELETE FROM SESSIONS" )

    # Insert sessions
    print_log ('Sessions Snapshot - 2 Insert')
    sql.execute ("""INSERT INTO Sessions
                    SELECT * FROM Convert_Events_to_Sessions""" )

#    OLD FORMAT INSERT IN TWO PHASES
#    PERFORMACE BETTER THAN SELECT WITH UNION
#
#    # Insert sessions from first query
#    print_log ('Sessions Snapshot - 2 Query 1')
#    sql.execute ("""INSERT INTO Sessions
#                    SELECT * FROM Convert_Events_to_Sessions_Phase1""" )
#
#    # Insert sessions from first query
#    print_log ('Sessions Snapshot - 3 Query 2')
#    sql.execute ("""INSERT INTO Sessions
#                    SELECT * FROM Convert_Events_to_Sessions_Phase2""" )

    print_log ('Sessions end')

#-------------------------------------------------------------------------------
def skip_repeated_notifications ():
    # Skip repeated notifications
    # due strfime : Overflow --> use  "strftime / 60"
    print_log ('Skip Repeated')
    sql.execute ("""UPDATE Events SET eve_PendingAlertEmail = 0
                    WHERE eve_PendingAlertEmail = 1 AND eve_MAC IN
                        (
                        SELECT dev_MAC FROM Devices
                        WHERE dev_LastNotification IS NOT NULL
                          AND dev_LastNotification <>""
                          AND (strftime("%s", dev_LastNotification)/60 +
                                dev_SkipRepeated * 60) >
                              (strftime('%s','now','localtime')/60 )
                        )
                 """ )
    print_log ('Skip Repeated end')


#===============================================================================
# REPORTING
#===============================================================================
def email_reporting ():
    global mail_text
    global mail_html
    # Reporting section
    print ('\nReporting...')
    openDB()

    # Disable reporting on events for devices where reporting is disabled based on the MAC address
    sql.execute ("""UPDATE Events SET eve_PendingAlertEmail = 0
                    WHERE eve_PendingAlertEmail = 1 AND eve_EventType != 'Device Down' AND eve_MAC IN
                        (
                            SELECT dev_MAC FROM Devices WHERE dev_AlertEvents = 0 
						)""")
    sql.execute ("""UPDATE Events SET eve_PendingAlertEmail = 0
                    WHERE eve_PendingAlertEmail = 1 AND eve_EventType = 'Device Down' AND eve_MAC IN
                        (
                            SELECT dev_MAC FROM Devices WHERE dev_AlertDeviceDown = 0 
						)""")

    # Open text Template
    template_file = open(PIALERT_BACK_PATH + '/report_template.txt', 'r') 
    mail_text = template_file.read() 
    template_file.close() 

    # Open html Template
    template_file = open(PIALERT_BACK_PATH + '/report_template.html', 'r') 
    mail_html = template_file.read() 
    template_file.close() 

    # Report Header & footer
    timeFormated = startTime.strftime ('%Y-%m-%d %H:%M')
    mail_text = mail_text.replace ('<REPORT_DATE>', timeFormated)
    mail_html = mail_html.replace ('<REPORT_DATE>', timeFormated)

    # mail_text = mail_text.replace ('<SCAN_CYCLE>', cycle )
    # mail_html = mail_html.replace ('<SCAN_CYCLE>', cycle )

    mail_text = mail_text.replace ('<SERVER_NAME>', socket.gethostname() )
    mail_html = mail_html.replace ('<SERVER_NAME>', socket.gethostname() )
    
    # mail_text = mail_text.replace ('<PIALERT_VERSION>', VERSION )
    # mail_html = mail_html.replace ('<PIALERT_VERSION>', VERSION )

    # mail_text = mail_text.replace ('<PIALERT_VERSION_DATE>', VERSION_DATE )
    # mail_html = mail_html.replace ('<PIALERT_VERSION_DATE>', VERSION_DATE )

    # mail_text = mail_text.replace ('<PIALERT_YEAR>', VERSION_YEAR )
    # mail_html = mail_html.replace ('<PIALERT_YEAR>', VERSION_YEAR )

    # Compose Internet Section
    print ('    Formating report...')
    mail_section_Internet = False
    mail_text_Internet = ''
    mail_html_Internet = ''
    text_line_template = '{} \t{}\t{}\t{}\n'
    html_line_template = '<tr>\n'+ \
        '  <td> <a href="{}{}"> {} </a> </td>\n  <td> {} </td>\n'+ \
        '  <td style="font-size: 24px; color:#D02020"> {} </td>\n'+ \
        '  <td> {} </td>\n</tr>\n'

    sql.execute ("""SELECT * FROM Events
                    WHERE eve_PendingAlertEmail = 1 AND eve_MAC = 'Internet'
                    ORDER BY eve_DateTime""")

    
    for eventAlert in sql :
        mail_section_Internet = True
        mail_text_Internet += text_line_template.format (
            'Event:', eventAlert['eve_EventType'], 'Time:', eventAlert['eve_DateTime'],
            'IP:', eventAlert['eve_IP'], 'More Info:', eventAlert['eve_AdditionalInfo'])
        mail_html_Internet += html_line_template.format (
            REPORT_DEVICE_URL, eventAlert['eve_MAC'],
            eventAlert['eve_EventType'], eventAlert['eve_DateTime'],
            eventAlert['eve_IP'], eventAlert['eve_AdditionalInfo'])


    format_report_section (mail_section_Internet, 'SECTION_INTERNET',
        'TABLE_INTERNET', mail_text_Internet, mail_html_Internet)

    # Compose New Devices Section
    mail_section_new_devices = False
    mail_text_new_devices = ''
    mail_html_new_devices = ''
    text_line_template = '{}\t{}\n\t{}\t{}\n\t{}\t{}\n\t{}\t{}\n\t{}\t{}\n\n'
    html_line_template    = '<tr>\n'+ \
        '  <td> <a href="{}{}"> {} </a> </td>\n  <td> {} </td>\n'+\
        '  <td> {} </td>\n  <td> {} </td>\n  <td> {} </td>\n</tr>\n'
    
    sql.execute ("""SELECT * FROM Events_Devices
                    WHERE eve_PendingAlertEmail = 1
                      AND eve_EventType = 'New Device'
                    ORDER BY eve_DateTime""")

    for eventAlert in sql :
        mail_section_new_devices = True
        mail_text_new_devices += text_line_template.format (
            'Name: ', eventAlert['dev_Name'], 'MAC: ', eventAlert['eve_MAC'], 'IP: ', eventAlert['eve_IP'],
            'Time: ', eventAlert['eve_DateTime'], 'More Info: ', eventAlert['eve_AdditionalInfo'])
        mail_html_new_devices += html_line_template.format (
            REPORT_DEVICE_URL, eventAlert['eve_MAC'], eventAlert['eve_MAC'],
            eventAlert['eve_DateTime'], eventAlert['eve_IP'],
            eventAlert['dev_Name'], eventAlert['eve_AdditionalInfo'])
 
    format_report_section (mail_section_new_devices, 'SECTION_NEW_DEVICES',
        'TABLE_NEW_DEVICES', mail_text_new_devices, mail_html_new_devices)

    # Compose Devices Down Section
    mail_section_devices_down = False
    mail_text_devices_down = ''
    mail_html_devices_down = ''
    text_line_template = '{}\t{}\n\t{}\t{}\n\t{}\t{}\n\t{}\t{}\n\n'
    html_line_template     = '<tr>\n'+ \
        '  <td> <a href="{}{}"> {} </a>  </td>\n  <td> {} </td>\n'+ \
        '  <td> {} </td>\n  <td> {} </td>\n</tr>\n'

    sql.execute ("""SELECT * FROM Events_Devices
                    WHERE eve_PendingAlertEmail = 1
                      AND eve_EventType = 'Device Down'
                    ORDER BY eve_DateTime""")

    for eventAlert in sql :
        mail_section_devices_down = True
        mail_text_devices_down += text_line_template.format (
            'Name: ', eventAlert['dev_Name'], 'MAC: ', eventAlert['eve_MAC'],
            'Time: ', eventAlert['eve_DateTime'],'IP: ', eventAlert['eve_IP'])
        mail_html_devices_down += html_line_template.format (
            REPORT_DEVICE_URL, eventAlert['eve_MAC'], eventAlert['eve_MAC'],
            eventAlert['eve_DateTime'], eventAlert['eve_IP'],
            eventAlert['dev_Name'])

    format_report_section (mail_section_devices_down, 'SECTION_DEVICES_DOWN',
        'TABLE_DEVICES_DOWN', mail_text_devices_down, mail_html_devices_down)

    # Compose Events Section
    mail_section_events = False
    mail_text_events   = ''
    mail_html_events   = ''
    text_line_template = '{}\t{}\n\t{}\t{}\n\t{}\t{}\n\t{}\t{}\n\t{}\t{}\n\t{}\t{}\n\n'
    html_line_template = '<tr>\n  <td>'+ \
            ' <a href="{}{}"> {} </a> </td>\n  <td> {} </td>\n'+ \
            '  <td> {} </td>\n  <td> {} </td>\n  <td> {} </td>\n'+ \
            '  <td> {} </td>\n</tr>\n'

    sql.execute ("""SELECT * FROM Events_Devices
                    WHERE eve_PendingAlertEmail = 1
                      AND eve_EventType IN ('Connected','Disconnected',
                          'IP Changed')
                    ORDER BY eve_DateTime""")

    for eventAlert in sql :
        mail_section_events = True
        mail_text_events += text_line_template.format (
            'Name: ', eventAlert['dev_Name'], 'MAC: ', eventAlert['eve_MAC'], 
            'IP: ', eventAlert['eve_IP'],'Time: ', eventAlert['eve_DateTime'],
            'Event: ', eventAlert['eve_EventType'],'More Info: ', eventAlert['eve_AdditionalInfo'])
        mail_html_events += html_line_template.format (
            REPORT_DEVICE_URL, eventAlert['eve_MAC'], eventAlert['eve_MAC'],
            eventAlert['eve_DateTime'], eventAlert['eve_IP'],
            eventAlert['eve_EventType'], eventAlert['dev_Name'],
            eventAlert['eve_AdditionalInfo'])

    format_report_section (mail_section_events, 'SECTION_EVENTS',
        'TABLE_EVENTS', mail_text_events, mail_html_events)

    # DEBUG - Write output emails for testing
    if True :
        write_file (LOG_PATH + '/report_output.txt', mail_text) 
        write_file (LOG_PATH + '/report_output.html', mail_html) 

    # Send Mail
    if mail_section_Internet == True or mail_section_new_devices == True \
    or mail_section_devices_down == True or mail_section_events == True :
        if REPORT_MAIL :
            print ('    Sending report by email...')
            send_email (mail_text, mail_html)
        else :
            print ('    Skip mail...')
        if REPORT_NTFY :
            print ('    Sending report by NTFY...')
            send_ntfy (mail_text)
        else :
            print ('    Skip NTFY...')
        if REPORT_PUSHSAFER :
            print ('    Sending report by PUSHSAFER...')
            send_pushsafer (mail_text)
        else :
            print ('    Skip PUSHSAFER...')
    else :
        print ('    No changes to report...')

    

    # Clean Pending Alert Events
    sql.execute ("""UPDATE Devices SET dev_LastNotification = ?
                    WHERE dev_MAC IN (SELECT eve_MAC FROM Events
                                      WHERE eve_PendingAlertEmail = 1)
                 """, (datetime.datetime.now(),) )
    sql.execute ("""UPDATE Events SET eve_PendingAlertEmail = 0
                    WHERE eve_PendingAlertEmail = 1""")

    # DEBUG - print number of rows updated
    print ('    Notifications:', sql.rowcount)

    # Commit changes
    sql_connection.commit()
    closeDB()
#-------------------------------------------------------------------------------
def send_ntfy (_Text):
    requests.post("https://ntfy.sh/{}".format(NTFY_TOPIC),
    data=_Text,
    headers={
        "Title": "Pi.Alert Notification",
        "Actions": "view, Open Dashboard, "+ REPORT_DASHBOARD_URL,
        "Priority": "urgent",
        "Tags": "warning"
    })

def send_pushsafer (_Text):
    url = 'https://www.pushsafer.com/api'
    post_fields = {
        "t" : 'Pi.Alert Message',
        "m" : _Text,
        "s" : 11,
        "v" : 3,
        "i" : 148,
        "c" : '#ef7f7f',
        "d" : 'a',
        "u" : REPORT_DASHBOARD_URL,
        "ut" : 'Open Pi.Alert',
        "k" : PUSHSAFER_TOKEN,
        }
    requests.post(url, data=post_fields)
   
#-------------------------------------------------------------------------------
def format_report_section (pActive, pSection, pTable, pText, pHTML):
    global mail_text
    global mail_html

    # Replace section text
    if pActive :
        mail_text = mail_text.replace ('<'+ pTable +'>', pText)
        mail_html = mail_html.replace ('<'+ pTable +'>', pHTML)       

        mail_text = remove_tag (mail_text, pSection)       
        mail_html = remove_tag (mail_html, pSection)
    else:
        mail_text = remove_section (mail_text, pSection)
        mail_html = remove_section (mail_html, pSection)

#-------------------------------------------------------------------------------
def remove_section (pText, pSection):
    # Search section into the text
    if pText.find ('<'+ pSection +'>') >=0 \
    and pText.find ('</'+ pSection +'>') >=0 : 
        # return text without the section
        return pText[:pText.find ('<'+ pSection+'>')] + \
               pText[pText.find ('</'+ pSection +'>') + len (pSection) +3:]
    else :
        # return all text
        return pText

#-------------------------------------------------------------------------------
def remove_tag (pText, pTag):
    # return text without the tag
    return pText.replace ('<'+ pTag +'>','').replace ('</'+ pTag +'>','')

#-------------------------------------------------------------------------------
def write_file (pPath, pText):
    # Write the text depending using the correct python version
    if sys.version_info < (3, 0):
        file = io.open (pPath , mode='w', encoding='utf-8')
        file.write ( pText.decode('unicode_escape') ) 
        file.close() 
    else:
        file = open (pPath, 'w', encoding='utf-8') 
        file.write (pText) 
        file.close() 

#-------------------------------------------------------------------------------
def append_line_to_file (pPath, pText):
    # append the line depending using the correct python version
    if sys.version_info < (3, 0):
        file = io.open (pPath , mode='a', encoding='utf-8')
        file.write ( pText.decode('unicode_escape') ) 
        file.close() 
    else:
        file = open (pPath, 'a', encoding='utf-8') 
        file.write (pText) 
        file.close() 

#-------------------------------------------------------------------------------
def send_email (pText, pHTML):
    # Compose email
    msg = MIMEMultipart('alternative')
    msg['Subject'] = 'Pi.Alert Report'
    msg['From'] = REPORT_FROM
    msg['To'] = REPORT_TO
    msg.attach (MIMEText (pText, 'plain'))
    msg.attach (MIMEText (pHTML, 'html'))

    # Send mail
    smtp_connection = smtplib.SMTP (SMTP_SERVER, SMTP_PORT)
    smtp_connection.ehlo()
#    smtp_connection.starttls()
#    smtp_connection.ehlo()
#    smtp_connection.login (SMTP_USER, SMTP_PASS)
    if not SafeParseGlobalBool("SMTP_SKIP_TLS"):
        smtp_connection.starttls()
        smtp_connection.ehlo()
    if not SafeParseGlobalBool("SMTP_SKIP_LOGIN"):
        smtp_connection.login (SMTP_USER, SMTP_PASS)
    smtp_connection.sendmail (REPORT_FROM, REPORT_TO, msg.as_string())
    smtp_connection.quit()

#-------------------------------------------------------------------------------
def SafeParseGlobalBool(boolVariable):
    if boolVariable in globals():
        return eval(boolVariable)
    return False

#===============================================================================
# DB
#===============================================================================
def upgradeDB (): 

    openDB()

    # indicates, if Online_History table is available 
    onlineHistoryAvailable = sql.execute("""
    SELECT name FROM sqlite_master WHERE type='table'
    AND name='Online_History'; 
    """).fetchall() != []

    # Check if it is incompatible (Check if table has all required columns)
    isIncompatible = False
    
    if onlineHistoryAvailable :
      isIncompatible = sql.execute ("""
      SELECT COUNT(*) AS CNTREC FROM pragma_table_info('Online_History') WHERE name='Archived_Devices'
      """).fetchone()[0] == 0
    
    # Drop table if available, but incompatible
    if onlineHistoryAvailable and isIncompatible:
      print_log ('Table is incompatible, Dropping the Online_History table)')
      sql.execute("DROP TABLE Online_History;")
      onlineHistoryAvailable = False

    if onlineHistoryAvailable == False :
      sql.execute("""      
      CREATE TABLE "Online_History" (
        "Index"	INTEGER,
        "Scan_Date"	TEXT,
        "Online_Devices"	INTEGER,
        "Down_Devices"	INTEGER,
        "All_Devices"	INTEGER,
        "Archived_Devices" INTEGER,
        PRIMARY KEY("Index" AUTOINCREMENT)
      );      
      """)

    # Alter Devices table
    # dev_Network_Node_MAC_ADDR column
    dev_Network_Node_MAC_ADDR_missing = sql.execute ("""
      SELECT COUNT(*) AS CNTREC FROM pragma_table_info('Devices') WHERE name='dev_Network_Node_MAC_ADDR'
      """).fetchone()[0] == 0

    if dev_Network_Node_MAC_ADDR_missing :
      sql.execute("""      
      ALTER TABLE "Devices" ADD "dev_Network_Node_MAC_ADDR" TEXT      
      """)

    # dev_Network_Node_port column
    dev_Network_Node_port_missing = sql.execute ("""
      SELECT COUNT(*) AS CNTREC FROM pragma_table_info('Devices') WHERE name='dev_Network_Node_port'
      """).fetchone()[0] == 0

    if dev_Network_Node_port_missing :
      sql.execute("""      
      ALTER TABLE "Devices" ADD "dev_Network_Node_port" INTEGER 
      """)

    # don't hog DB access  
    closeDB ()

#-------------------------------------------------------------------------------

def openDB ():
    global sql_connection
    global sql

    # Check if DB is open
    if sql_connection != None :
        return

    # Log    
    print_log ('Opening DB...')

    # Open DB and Cursor
    sql_connection = sqlite3.connect (DB_PATH, isolation_level=None)
    sql_connection.execute('pragma journal_mode=wal') #
    sql_connection.text_factory = str
    sql_connection.row_factory = sqlite3.Row
    sql = sql_connection.cursor()

#-------------------------------------------------------------------------------
def closeDB ():
    global sql_connection
    global sql

    # Check if DB is open
    if sql_connection == None :
        return

    # Log    
    print_log ('Closing DB...')

    # Close DB
    sql_connection.commit()
    sql_connection.close()
    sql_connection = None    


#===============================================================================
# UTIL
#===============================================================================
def print_log (pText):
    global log_timestamp

    # Check LOG actived
    if not PRINT_LOG :
        return

    # Current Time    
    log_timestamp2 = datetime.datetime.now()

    # Print line + time + elapsed time + text
    print ('--------------------> ',
        log_timestamp2, ' ',
        log_timestamp2 - log_timestamp, ' ',
        pText)

    # Save current time to calculate elapsed time until next log
    log_timestamp = log_timestamp2


#===============================================================================
# BEGIN
#===============================================================================
if __name__ == '__main__':
    sys.exit(main())       <|MERGE_RESOLUTION|>--- conflicted
+++ resolved
@@ -259,28 +259,13 @@
 
 
 #===============================================================================
-<<<<<<< HEAD
-# INTERNET IP CHANGE
-=======
 # Cleanup Online History chart
->>>>>>> 3bb981ac
 #===============================================================================
 def cleanup_database ():
     # Header
     print ('Cleanup Database')
     print ('    Timestamp:', startTime )
 
-<<<<<<< HEAD
-    openDB()
-    strdaystokeepOH = str(DAYS_TO_KEEP_ONLINEHISTORY)
-    strdaystokeepEV = str(DAYS_TO_KEEP_EVENTS)
-    # Cleanup Online History
-    print ('\nCleanup Online_History, up to the lastest '+strdaystokeepOH+' days...')
-    sql.execute ("DELETE FROM Online_History WHERE Scan_Date <= date('now', '-"+strdaystokeepOH+" day')")
-    # Cleanup Events
-    print ('\nCleanup Events, up to the lastest '+strdaystokeepEV+' days...')
-    sql.execute ("DELETE FROM Events WHERE eve_DateTime <= date('now', '-"+strdaystokeepEV+" day')")
-=======
     openDB()    
 
     # keep 10 years if not specified how many days to keep
@@ -298,17 +283,11 @@
     print ('\nCleanup Events, up to the lastest '+strdaystokeepEV+' days...')
     sql.execute ("DELETE FROM Events WHERE eve_DateTime <= date('now', '-"+strdaystokeepEV+" day')")
 
->>>>>>> 3bb981ac
     # Shrink DB
     print ('\nShrink Database...')
     sql.execute ("VACUUM;")
 
     closeDB()
-<<<<<<< HEAD
-    
-=======
-
->>>>>>> 3bb981ac
     # OK
     return 0
 
@@ -507,30 +486,10 @@
 def execute_arpscan ():
     # #101 - arp-scan subnet configuration
     # Prepare command arguments
-<<<<<<< HEAD
-    # subnets = SCAN_SUBNETS.strip().split()
-
-    # arp-scan for larger Networks like /16
-    # otherwise the system starts multiple processes. the 15min cronjob isn't necessary.
-    # the scan is about 4min on a /16 network
-    arpscan_args = ['sudo', 'arp-scan', '--ignoredups', '--bandwidth=512k', '--retry=3', '--localnet']
-
-    # Default arp-scan
-    # arpscan_args = ['sudo', 'arp-scan', '--localnet', '--ignoredups', '--retry=' + str(pRetries)]
-    # print (arpscan_args)
-
-    # TESTING - Fast Scan
-        # arpscan_args = ['sudo', 'arp-scan', '--localnet', '--ignoredups', '--retry=1']
-
-    # DEBUG - arp-scan command
-        # print (" ".join (arpscan_args))
-
-=======
     subnets = SCAN_SUBNETS.strip().split()
     # Retry is 6 to avoid false offline devices
     arpscan_args = ['sudo', 'arp-scan', '--ignoredups', '--retry=6'] + subnets
    
->>>>>>> 3bb981ac
     # Execute command
     arpscan_output = subprocess.check_output (arpscan_args, universal_newlines=True)
 
