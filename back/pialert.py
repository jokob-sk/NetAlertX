#!/usr/bin/env python
#
#-------------------------------------------------------------------------------
#  Pi.Alert  v2.70  /  2021-02-01
#  Open Source Network Guard / WIFI & LAN intrusion detector 
#
#  pialert.py - Back module. Network scanner
#-------------------------------------------------------------------------------
#  Puche 2021        pi.alert.application@gmail.com        GNU GPLv3
#-------------------------------------------------------------------------------


#===============================================================================
# IMPORTS
#===============================================================================
from __future__ import print_function
from email.mime.multipart import MIMEMultipart
from email.mime.text import MIMEText

import sys
import subprocess
import os
import re
import datetime
import sqlite3
import socket
import io
import smtplib
import csv
import requests

#===============================================================================
# CONFIG CONSTANTS
#===============================================================================
PIALERT_BACK_PATH = os.path.dirname(os.path.abspath(__file__))
PIALERT_PATH = PIALERT_BACK_PATH + "/.."
STOPARPSCAN = PIALERT_PATH + "/db/setting_stoparpscan"

if (sys.version_info > (3,0)):
    exec(open(PIALERT_PATH + "/config/version.conf").read())
    exec(open(PIALERT_PATH + "/config/pialert.conf").read())
else:
    execfile (PIALERT_PATH + "/config/version.conf")
    execfile (PIALERT_PATH + "/config/pialert.conf")


#===============================================================================
# MAIN
#===============================================================================
def main ():
    global startTime
    global cycle
    global log_timestamp
    global sql_connection
    global sql

    # Header
    print ('\nPi.Alert ' + VERSION +' ('+ VERSION_DATE +')')
    print ('---------------------------------------------------------')

    # Initialize global variables
    log_timestamp  = datetime.datetime.now()

    # DB
    sql_connection = None
    sql            = None

    # Timestamp
    startTime = datetime.datetime.now()
    startTime = startTime.replace (second=0, microsecond=0)

    # Check parameters
    if len(sys.argv) != 2 :
        print ('usage pialert [scan_cycle] | internet_IP | update_vendors' )
        return
    cycle = str(sys.argv[1])

    ## Upgrade DB if needed
    upgradeDB()

    ## Main Commands
    if cycle == 'internet_IP':
        res = check_internet_IP()
    elif cycle == 'update_vendors':
        res = update_devices_MAC_vendors()
    elif cycle == 'update_vendors_silent':
        res = update_devices_MAC_vendors('-s')
    elif os.path.exists(STOPARPSCAN) == False :
        res = scan_network()
    elif os.path.exists(STOPARPSCAN) == True :
        res = 0
    
    # Check error
    if res != 0 :
        closeDB()
        return res
    
    # Reporting
    if cycle != 'internet_IP':
        email_reporting()

    # Close SQL
    closeDB()
    closeDB()

    # Final menssage
    print ('\nDONE!!!\n\n')
    return 0    

    
#===============================================================================
# INTERNET IP CHANGE
#===============================================================================
def check_internet_IP ():
    # Header
    print ('Check Internet IP')
    print ('    Timestamp:', startTime )

    # Get Internet IP
    print ('\nRetrieving Internet IP...')
    internet_IP = get_internet_IP()
    # TESTING - Force IP
        # internet_IP = "1.2.3.4"

    # Check result = IP
    if internet_IP == "" :
        print ('    Error retrieving Internet IP')
        print ('    Exiting...\n')
        return 1
    print ('   ', internet_IP)

    # Get previous stored IP
    print ('\nRetrieving previous IP...')
    openDB()
    previous_IP = get_previous_internet_IP ()
    print ('   ', previous_IP)

    # Check IP Change
    if internet_IP != previous_IP :
        print ('    Saving new IP')
        save_new_internet_IP (internet_IP)
        print ('        IP updated')
    else :
        print ('    No changes to perform')
    closeDB()

    # Get Dynamic DNS IP
    if DDNS_ACTIVE :
        print ('\nRetrieving Dynamic DNS IP...')
        dns_IP = get_dynamic_DNS_IP()

        # Check Dynamic DNS IP
        if dns_IP == "" :
            print ('    Error retrieving Dynamic DNS IP')
            print ('    Exiting...\n')
            return 1
        print ('   ', dns_IP)

        # Check DNS Change
        if dns_IP != internet_IP :
            print ('    Updating Dynamic DNS IP...')
            message = set_dynamic_DNS_IP ()
            print ('       ', message)
        else :
            print ('    No changes to perform')
    else :
        print ('\nSkipping Dynamic DNS update...')

    # OK
    return 0

#-------------------------------------------------------------------------------
def get_internet_IP ():
    # BUGFIX #46 - curl http://ipv4.icanhazip.com repeatedly is very slow
    # Using 'dig'
    dig_args = ['dig', '+short', '-4', 'myip.opendns.com', '@resolver1.opendns.com']
    cmd_output = subprocess.check_output (dig_args, universal_newlines=True)

    ## BUGFIX #12 - Query IPv4 address (not IPv6)
    ## Using 'curl' instead of 'dig'
    ## curl_args = ['curl', '-s', 'https://diagnostic.opendns.com/myip']
    #curl_args = ['curl', '-s', QUERY_MYIP_SERVER]
    #cmd_output = subprocess.check_output (curl_args, universal_newlines=True)

    # Check result is an IP
    IP = check_IP_format (cmd_output)
    return IP

#-------------------------------------------------------------------------------
def get_dynamic_DNS_IP ():
    # Using OpenDNS server
        # dig_args = ['dig', '+short', DDNS_DOMAIN, '@resolver1.opendns.com']

    # Using default DNS server
    dig_args = ['dig', '+short', DDNS_DOMAIN]
    dig_output = subprocess.check_output (dig_args, universal_newlines=True)

    # Check result is an IP
    IP = check_IP_format (dig_output)
    return IP

#-------------------------------------------------------------------------------
def set_dynamic_DNS_IP ():
    # Update Dynamic IP
    curl_output = subprocess.check_output (['curl', '-s',
        DDNS_UPDATE_URL +
        'username='  + DDNS_USER +
        '&password=' + DDNS_PASSWORD +
        '&hostname=' + DDNS_DOMAIN],
        universal_newlines=True)
    return curl_output
    
#-------------------------------------------------------------------------------
def get_previous_internet_IP ():
    # get previos internet IP stored in DB
    sql.execute ("SELECT dev_LastIP FROM Devices WHERE dev_MAC = 'Internet' ")
    previous_IP = sql.fetchone()[0]

    # return previous IP
    return previous_IP

#-------------------------------------------------------------------------------
def save_new_internet_IP (pNewIP):
    # Log new IP into logfile
    append_line_to_file (LOG_PATH + '/IP_changes.log',
        str(startTime) +'\t'+ pNewIP +'\n')

    # Save event
    sql.execute ("""INSERT INTO Events (eve_MAC, eve_IP, eve_DateTime,
                        eve_EventType, eve_AdditionalInfo,
                        eve_PendingAlertEmail)
                    VALUES ('Internet', ?, ?, 'Internet IP Changed',
                        'Previous Internet IP: '|| ?, 1) """,
                    (pNewIP, startTime, get_previous_internet_IP() ) )

    # Save new IP
    sql.execute ("""UPDATE Devices SET dev_LastIP = ?
                    WHERE dev_MAC = 'Internet' """,
                    (pNewIP,) )

    # commit changes
    sql_connection.commit()
    
#-------------------------------------------------------------------------------
def check_IP_format (pIP):
    # Check IP format
    IPv4SEG  = r'(?:25[0-5]|(?:2[0-4]|1{0,1}[0-9]){0,1}[0-9])'
    IPv4ADDR = r'(?:(?:' + IPv4SEG + r'\.){3,3}' + IPv4SEG + r')'
    IP = re.search(IPv4ADDR, pIP)

    # Return error if not IP
    if IP is None :
        return ""

    # Return IP
    return IP.group(0)


#===============================================================================
# UPDATE DEVICE MAC VENDORS
#===============================================================================
def update_devices_MAC_vendors (pArg = ''):
    # Header
    print ('Update HW Vendors')
    print ('    Timestamp:', startTime )

    # Update vendors DB (iab oui)
    print ('\nUpdating vendors DB (iab & oui)...')
    update_args = ['sh', PIALERT_BACK_PATH + '/update_vendors.sh', pArg]
    update_output = subprocess.check_output (update_args)
    # DEBUG
        # update_args = ['./vendors_db_update.sh']
        # subprocess.call (update_args, shell=True)

    # Initialize variables
    recordsToUpdate = []
    ignored = 0
    notFound = 0

    # All devices loop
    print ('\nSearching devices vendor', end='')
    openDB()
    for device in sql.execute ("SELECT * FROM Devices") :
        # Search vendor in HW Vendors DB
        vendor = query_MAC_vendor (device['dev_MAC'])
        if vendor == -1 :
            notFound += 1
        elif vendor == -2 :
            ignored += 1
        else :
            recordsToUpdate.append ([vendor, device['dev_MAC']])
        # progress bar
        print ('.', end='')
        sys.stdout.flush()
            
    # Print log
    print ('')
    print ("    Devices Ignored:  ", ignored)
    print ("    Vendors Not Found:", notFound)
    print ("    Vendors updated:  ", len(recordsToUpdate) )
    # DEBUG - print list of record to update
        # print (recordsToUpdate)

    # update devices
    sql.executemany ("UPDATE Devices SET dev_Vendor = ? WHERE dev_MAC = ? ",
        recordsToUpdate )

    # DEBUG - print number of rows updated
        # print (sql.rowcount)

    # Close DB
    closeDB()

#-------------------------------------------------------------------------------
def query_MAC_vendor (pMAC):
    try :
        # BUGFIX #6 - Fix pMAC parameter as numbers
        pMACstr = str(pMAC)
        
        # Check MAC parameter
        mac = pMACstr.replace (':','')
        if len(pMACstr) != 17 or len(mac) != 12 :
            return -2

        # Search vendor in HW Vendors DB
        mac = mac[0:6]
        grep_args = ['grep', '-i', mac, VENDORS_DB]
        grep_output = subprocess.check_output (grep_args)

        # Return Vendor
        vendor = grep_output[7:]
        vendor = vendor.rstrip()
        return vendor

    # not Found
    except subprocess.CalledProcessError :
        return -1
            
#===============================================================================
# SCAN NETWORK
#===============================================================================
def scan_network ():
    # Header
    print ('Scan Devices')
    print ('    ScanCycle:', cycle)
    print ('    Timestamp:', startTime )

    # Query ScanCycle properties
    print_log ('Query ScanCycle confinguration...')
    scanCycle_data = query_ScanCycle_Data (True)
    if scanCycle_data is None:
        print ('\n*************** ERROR ***************')
        print ('ScanCycle %s not found' % cycle )
        print ('    Exiting...\n')
        return 1

    # ScanCycle data        
    cycle_interval  = scanCycle_data['cic_EveryXmin']
    # arpscan_retries = scanCycle_data['cic_arpscanCycles'] no longer needed
    # TESTING - Fast scan
        # arpscan_retries = 1
    
    # arp-scan command
    print ('\nScanning...')
    print ('    arp-scan Method...')
    print_log ('arp-scan starts...')
    arpscan_devices = execute_arpscan ()
    print_log ('arp-scan ends')
    # DEBUG - print number of rows updated
        # print (arpscan_devices)

    # Pi-hole method
    print ('    Pi-hole Method...')
    openDB()
    print_log ('Pi-hole copy starts...')
    copy_pihole_network()

    # DHCP Leases method
    print ('    DHCP Leases Method...')
    read_DHCP_leases ()

    # Load current scan data
    print ('\nProcessing scan results...')
    print_log ('Save scanned devices')
    save_scanned_devices (arpscan_devices, cycle_interval)
    
    # Print stats
    print_log ('Print Stats')
    print_scan_stats()
    print_log ('Stats end')

    # Create Events
    print ('\nUpdating DB Info...')
    print ('    Sessions Events (connect / discconnect) ...')
    insert_events()

    # Create New Devices
    # after create events -> avoid 'connection' event
    print ('    Creating new devices...')
    create_new_devices ()

    # Update devices info
    print ('    Updating Devices Info...')
    update_devices_data_from_scan ()

    # Resolve devices names
    print_log ('   Resolve devices names...')
    update_devices_names()

    # Void false connection - disconnections
    print ('    Voiding false (ghost) disconnections...')
    void_ghost_disconnections ()
  
    # Pair session events (Connection / Disconnection)
    print ('    Pairing session events (connection / disconnection) ...')
    pair_sessions_events()  
  
    # Sessions snapshot
    print ('    Creating sessions snapshot...')
    create_sessions_snapshot ()
  
    # Skip repeated notifications
    print ('    Skipping repeated notifications...')
    skip_repeated_notifications ()
  
    # Commit changes
    sql_connection.commit()
    closeDB()

    # OK
    return 0

#-------------------------------------------------------------------------------
def query_ScanCycle_Data (pOpenCloseDB = False):
    # Check if is necesary open DB
    if pOpenCloseDB :
        openDB()

    # Query Data
    sql.execute ("""SELECT cic_arpscanCycles, cic_EveryXmin
                    FROM ScanCycles
                    WHERE cic_ID = ? """, (cycle,))
    sqlRow = sql.fetchone()

    # Check if is necesary close DB
    if pOpenCloseDB :
        closeDB()

    # Return Row
    return sqlRow

#-------------------------------------------------------------------------------
def execute_arpscan ():
 
    # #101 - arp-scan subnet configuration
    # Prepare command arguments
    subnets = SCAN_SUBNETS.strip().split()
    
    # ---------------START----------------Rollback-----------------START---------------
    # rolled-back to previous code - arp-scan wouldn't discover all devices
    # arp-scan for larger Networks like /16
    # otherwise the system starts multiple processes. the 15min cronjob isn't necessary.
    # the scan is about 4min on a /16 network
<<<<<<< HEAD

    # Rolled back line(FROM) :
    #arpscan_args = ['sudo', 'arp-scan', '--ignoredups', '--bandwidth=512k', '--retry=3', SCAN_SUBNETS]
    # Rolled back line(TO) :
    arpscan_args = ['sudo', 'arp-scan', '--ignoredups', '--retry=6'] + subnets
    # ---------------END------------------Rollback-----------------END---------------
=======
    arpscan_args = ['sudo', 'arp-scan', '--ignoredups', '--bandwidth=512k', '--retry=3', SCAN_SUBNETS]
>>>>>>> 6f734c78

    # Default arp-scan
    # arpscan_args = ['sudo', 'arp-scan', SCAN_SUBNETS, '--ignoredups', '--retry=' + str(pRetries)]
    # print (arpscan_args)

    # TESTING - Fast Scan
        # arpscan_args = ['sudo', 'arp-scan', '--localnet', '--ignoredups', '--retry=1']

    # DEBUG - arp-scan command
        # print (" ".join (arpscan_args))

    # Execute command
    arpscan_output = subprocess.check_output (arpscan_args, universal_newlines=True)

    # Search IP + MAC + Vendor as regular expresion
    re_ip = r'(?P<ip>((2[0-5]|1[0-9]|[0-9])?[0-9]\.){3}((2[0-5]|1[0-9]|[0-9])?[0-9]))'
    re_mac = r'(?P<mac>([0-9a-fA-F]{2}[:-]){5}([0-9a-fA-F]{2}))'
    re_hw = r'(?P<hw>.*)'
    re_pattern = re.compile (re_ip + '\s+' + re_mac + '\s' + re_hw)

    # Create Userdict of devices
    devices_list = [device.groupdict()
        for device in re.finditer (re_pattern, arpscan_output)]

    # Bugfix #5 - Delete duplicated MAC's with different IP's
    # TEST - Force duplicated device
        # devices_list.append(devices_list[0])
    # Delete duplicate MAC
    unique_mac = [] 
    unique_devices = [] 

    for device in devices_list :
        if device['mac'] not in unique_mac: 
            unique_mac.append(device['mac'])
            unique_devices.append(device)

    # DEBUG
        # print (devices_list)
        # print (unique_mac)
        # print (unique_devices)
        # print (len(devices_list))
        # print (len(unique_mac))
        # print (len(unique_devices))

    # return list
    return unique_devices

#-------------------------------------------------------------------------------
def copy_pihole_network ():
    # check if Pi-hole is active
    if not PIHOLE_ACTIVE :
        return    

    # Open Pi-hole DB
    sql.execute ("ATTACH DATABASE '"+ PIHOLE_DB +"' AS PH")

    # Copy Pi-hole Network table
    sql.execute ("DELETE FROM PiHole_Network")
    sql.execute ("""INSERT INTO PiHole_Network (PH_MAC, PH_Vendor, PH_LastQuery,
                        PH_Name, PH_IP)
                    SELECT hwaddr, macVendor, lastQuery,
                        (SELECT name FROM PH.network_addresses
                         WHERE network_id = id ORDER BY lastseen DESC, ip),
                        (SELECT ip FROM PH.network_addresses
                         WHERE network_id = id ORDER BY lastseen DESC, ip)
                    FROM PH.network
                    WHERE hwaddr NOT LIKE 'ip-%'
                      AND hwaddr <> '00:00:00:00:00:00' """)
    sql.execute ("""UPDATE PiHole_Network SET PH_Name = '(unknown)'
                    WHERE PH_Name IS NULL OR PH_Name = '' """)
    # DEBUG
        # print (sql.rowcount)

    # Close Pi-hole DB
    sql.execute ("DETACH PH")

#-------------------------------------------------------------------------------
def read_DHCP_leases ():
    # check DHCP Leases is active
    if not DHCP_ACTIVE :
        return    
            
    # Read DHCP Leases
    # Bugfix #1 - dhcp.leases: lines with different number of columns (5 col)
    data = []
    with open(DHCP_LEASES, 'r') as f:
        for line in f:
            row = line.rstrip().split()
            if len(row) == 5 :
                data.append (row)
    # with open(DHCP_LEASES) as f:
    #    reader = csv.reader(f, delimiter=' ')
    #    data = [(col1, col2, col3, col4, col5)
    #            for col1, col2, col3, col4, col5 in reader]

    # Insert into PiAlert table
    sql.execute ("DELETE FROM DHCP_Leases")
    sql.executemany ("""INSERT INTO DHCP_Leases (DHCP_DateTime, DHCP_MAC,
                            DHCP_IP, DHCP_Name, DHCP_MAC2)
                        VALUES (?, ?, ?, ?, ?)
                     """, data)
    # DEBUG
        # print (sql.rowcount)

#-------------------------------------------------------------------------------
def save_scanned_devices (p_arpscan_devices, p_cycle_interval):
    # Delete previous scan data
    sql.execute ("DELETE FROM CurrentScan WHERE cur_ScanCycle = ?",
                (cycle,))

    # Insert new arp-scan devices
    sql.executemany ("INSERT INTO CurrentScan (cur_ScanCycle, cur_MAC, "+
                     "    cur_IP, cur_Vendor, cur_ScanMethod) "+
                     "VALUES ("+ cycle + ", :mac, :ip, :hw, 'arp-scan')",
                     p_arpscan_devices) 

    # Insert Pi-hole devices
    sql.execute ("""INSERT INTO CurrentScan (cur_ScanCycle, cur_MAC, 
                        cur_IP, cur_Vendor, cur_ScanMethod)
                    SELECT ?, PH_MAC, PH_IP, PH_Vendor, 'Pi-hole'
                    FROM PiHole_Network
                    WHERE PH_LastQuery >= ?
                      AND NOT EXISTS (SELECT 'X' FROM CurrentScan
                                      WHERE cur_MAC = PH_MAC
                                        AND cur_ScanCycle = ? )""",
                    (cycle,
                     (int(startTime.strftime('%s')) - 60 * p_cycle_interval),
                     cycle) )

    # Check Internet connectivity
    internet_IP = get_internet_IP()
        # TESTING - Force IP
        # internet_IP = ""
    if internet_IP != "" :
        sql.execute ("""INSERT INTO CurrentScan (cur_ScanCycle, cur_MAC, cur_IP, cur_Vendor, cur_ScanMethod)
                        VALUES (?, 'Internet', ?, Null, 'queryDNS') """, (cycle, internet_IP) )

    # #76 Add Local MAC of default local interface
      # BUGFIX #106 - Device that pialert is running
        # local_mac_cmd = ["bash -lc ifconfig `ip route list default | awk {'print $5'}` | grep ether | awk '{print $2}'"]
          # local_mac_cmd = ["/sbin/ifconfig `ip route list default | sort -nk11 | head -1 | awk {'print $5'}` | grep ether | awk '{print $2}'"]
    local_mac_cmd = ["/sbin/ifconfig `ip -o route get 1 | sed 's/^.*dev \\([^ ]*\\).*$/\\1/;q'` | grep ether | awk '{print $2}'"]
    local_mac = subprocess.Popen (local_mac_cmd, shell=True, stdout=subprocess.PIPE, stderr=subprocess.STDOUT).communicate()[0].decode().strip()

    # local_dev_cmd = ["ip -o route get 1 | sed 's/^.*dev \\([^ ]*\\).*$/\\1/;q'"]
    # local_dev = subprocess.Popen (local_dev_cmd, shell=True, stdout=subprocess.PIPE, stderr=subprocess.STDOUT).communicate()[0].decode().strip()
    
    # local_ip_cmd = ["ip route list default | awk {'print $7'}"]
    local_ip_cmd = ["ip -o route get 1 | sed 's/^.*src \\([^ ]*\\).*$/\\1/;q'"]
    local_ip = subprocess.Popen (local_ip_cmd, shell=True, stdout=subprocess.PIPE, stderr=subprocess.STDOUT).communicate()[0].decode().strip()

    # Check if local mac has been detected with other methods
    sql.execute ("SELECT COUNT(*) FROM CurrentScan WHERE cur_ScanCycle = ? AND cur_MAC = ? ", (cycle, local_mac) )
    if sql.fetchone()[0] == 0 :
        sql.execute ("INSERT INTO CurrentScan (cur_ScanCycle, cur_MAC, cur_IP, cur_Vendor, cur_ScanMethod) "+
                     "VALUES ( ?, ?, ?, Null, 'local_MAC') ", (cycle, local_mac, local_ip) )

#-------------------------------------------------------------------------------
def print_scan_stats ():
    # Devices Detected
    sql.execute ("""SELECT COUNT(*) FROM CurrentScan
                    WHERE cur_ScanCycle = ? """,
                    (cycle,))
    print ('    Devices Detected.......:', str (sql.fetchone()[0]) )

    # Devices arp-scan
    sql.execute ("""SELECT COUNT(*) FROM CurrentScan
                    WHERE cur_ScanMethod='arp-scan' AND cur_ScanCycle = ? """,
                    (cycle,))
    print ('        arp-scan Method....:', str (sql.fetchone()[0]) )

    # Devices Pi-hole
    sql.execute ("""SELECT COUNT(*) FROM CurrentScan
                    WHERE cur_ScanMethod='PiHole' AND cur_ScanCycle = ? """,
                    (cycle,))
    print ('        Pi-hole Method.....: +' + str (sql.fetchone()[0]) )

    # New Devices
    sql.execute ("""SELECT COUNT(*) FROM CurrentScan
                    WHERE cur_ScanCycle = ? 
                      AND NOT EXISTS (SELECT 1 FROM Devices
                                      WHERE dev_MAC = cur_MAC) """,
                    (cycle,))
    print ('        New Devices........: ' + str (sql.fetchone()[0]) )

    # Devices in this ScanCycle
    sql.execute ("""SELECT COUNT(*) FROM Devices, CurrentScan
                    WHERE dev_MAC = cur_MAC AND dev_ScanCycle = cur_ScanCycle
                      AND dev_ScanCycle = ? """,
                    (cycle,))
    print ('')
    print ('    Devices in this cycle..: ' + str (sql.fetchone()[0]) )

    # Down Alerts
    sql.execute ("""SELECT COUNT(*) FROM Devices
                    WHERE dev_AlertDeviceDown = 1
                      AND dev_ScanCycle = ?
                      AND NOT EXISTS (SELECT 1 FROM CurrentScan
                                      WHERE dev_MAC = cur_MAC
                                        AND dev_ScanCycle = cur_ScanCycle) """,
                    (cycle,))
    print ('        Down Alerts........: ' + str (sql.fetchone()[0]) )

    # New Down Alerts
    sql.execute ("""SELECT COUNT(*) FROM Devices
                    WHERE dev_AlertDeviceDown = 1
                      AND dev_PresentLastScan = 1
                      AND dev_ScanCycle = ?
                      AND NOT EXISTS (SELECT 1 FROM CurrentScan
                                      WHERE dev_MAC = cur_MAC
                                        AND dev_ScanCycle = cur_ScanCycle) """,
                    (cycle,))
    print ('        New Down Alerts....: ' + str (sql.fetchone()[0]) )

    # New Connections
    sql.execute ("""SELECT COUNT(*) FROM Devices, CurrentScan
                    WHERE dev_MAC = cur_MAC AND dev_ScanCycle = cur_ScanCycle
                      AND dev_PresentLastScan = 0
                      AND dev_ScanCycle = ? """,
                    (cycle,))
    print ('        New Connections....: ' + str ( sql.fetchone()[0]) )

    # Disconnections
    sql.execute ("""SELECT COUNT(*) FROM Devices
                    WHERE dev_PresentLastScan = 1
                      AND dev_ScanCycle = ?
                      AND NOT EXISTS (SELECT 1 FROM CurrentScan
                                      WHERE dev_MAC = cur_MAC
                                        AND dev_ScanCycle = cur_ScanCycle) """,
                    (cycle,))
    print ('        Disconnections.....: ' + str ( sql.fetchone()[0]) )

    # IP Changes
    sql.execute ("""SELECT COUNT(*) FROM Devices, CurrentScan
                    WHERE dev_MAC = cur_MAC AND dev_ScanCycle = cur_ScanCycle
                      AND dev_ScanCycle = ?
                      AND dev_LastIP <> cur_IP """,
                    (cycle,))
    print ('        IP Changes.........: ' + str ( sql.fetchone()[0]) )

    # Add to History
    sql.execute("SELECT * FROM Devices")
    History_All = sql.fetchall()
    History_All_Devices  = len(History_All)

    sql.execute("SELECT * FROM Devices WHERE dev_Archived = 1")
    History_Archived = sql.fetchall()
    History_Archived_Devices  = len(History_Archived)

    sql.execute("""SELECT * FROM CurrentScan WHERE cur_ScanCycle = ? """, (cycle,))
    History_Online = sql.fetchall()
    History_Online_Devices  = len(History_Online)
    History_Offline_Devices = History_All_Devices - History_Archived_Devices - History_Online_Devices
    
    sql.execute ("INSERT INTO Online_History (Scan_Date, Online_Devices, Down_Devices, All_Devices, Archived_Devices) "+
                 "VALUES ( ?, ?, ?, ?, ?)", (startTime, History_Online_Devices, History_Offline_Devices, History_All_Devices, History_Archived_Devices ) )

#-------------------------------------------------------------------------------
def create_new_devices ():
    # arpscan - Insert events for new devices
    print_log ('New devices - 1 Events')
    sql.execute ("""INSERT INTO Events (eve_MAC, eve_IP, eve_DateTime,
                        eve_EventType, eve_AdditionalInfo,
                        eve_PendingAlertEmail)
                    SELECT cur_MAC, cur_IP, ?, 'New Device', cur_Vendor, 1
                    FROM CurrentScan
                    WHERE cur_ScanCycle = ? 
                      AND NOT EXISTS (SELECT 1 FROM Devices
                                      WHERE dev_MAC = cur_MAC) """,
                    (startTime, cycle) ) 

    # arpscan - Create new devices
    print_log ('New devices - 2 Create devices')
    sql.execute ("""INSERT INTO Devices (dev_MAC, dev_name, dev_Vendor,
                        dev_LastIP, dev_FirstConnection, dev_LastConnection,
                        dev_ScanCycle, dev_AlertEvents, dev_AlertDeviceDown,
                        dev_PresentLastScan)
                    SELECT cur_MAC, '(unknown)', cur_Vendor, cur_IP, ?, ?,
                        1, 1, 0, 1
                    FROM CurrentScan
                    WHERE cur_ScanCycle = ? 
                      AND NOT EXISTS (SELECT 1 FROM Devices
                                      WHERE dev_MAC = cur_MAC) """,
                    (startTime, startTime, cycle) ) 

    # Pi-hole - Insert events for new devices
    # NOT STRICYLY NECESARY (Devices can be created through Current_Scan)
    # Bugfix #2 - Pi-hole devices w/o IP
    print_log ('New devices - 3 Pi-hole Events')
    sql.execute ("""INSERT INTO Events (eve_MAC, eve_IP, eve_DateTime,
                        eve_EventType, eve_AdditionalInfo,
                        eve_PendingAlertEmail)
                    SELECT PH_MAC, IFNULL (PH_IP,'-'), ?, 'New Device',
                        '(Pi-Hole) ' || PH_Vendor, 1
                    FROM PiHole_Network
                    WHERE NOT EXISTS (SELECT 1 FROM Devices
                                      WHERE dev_MAC = PH_MAC) """,
                    (startTime, ) ) 

    # Pi-hole - Create New Devices
    # Bugfix #2 - Pi-hole devices w/o IP
    print_log ('New devices - 4 Pi-hole Create devices')
    sql.execute ("""INSERT INTO Devices (dev_MAC, dev_name, dev_Vendor,
                        dev_LastIP, dev_FirstConnection, dev_LastConnection,
                        dev_ScanCycle, dev_AlertEvents, dev_AlertDeviceDown,
                        dev_PresentLastScan)
                    SELECT PH_MAC, PH_Name, PH_Vendor, IFNULL (PH_IP,'-'),
                        ?, ?, 1, 1, 0, 1
                    FROM PiHole_Network
                    WHERE NOT EXISTS (SELECT 1 FROM Devices
                                      WHERE dev_MAC = PH_MAC) """,
                    (startTime, startTime) ) 

    # DHCP Leases - Insert events for new devices
    print_log ('New devices - 5 DHCP Leases Events')
    sql.execute ("""INSERT INTO Events (eve_MAC, eve_IP, eve_DateTime,
                        eve_EventType, eve_AdditionalInfo,
                        eve_PendingAlertEmail)
                    SELECT DHCP_MAC, DHCP_IP, ?, 'New Device', '(DHCP lease)',1
                    FROM DHCP_Leases
                    WHERE NOT EXISTS (SELECT 1 FROM Devices
                                      WHERE dev_MAC = DHCP_MAC) """,
                    (startTime, ) ) 

    # DHCP Leases - Create New Devices
    print_log ('New devices - 6 DHCP Leases Create devices')
    # BUGFIX #23 - Duplicated MAC in DHCP.Leases
    # TEST - Force Duplicated MAC
        # sql.execute ("""INSERT INTO DHCP_Leases VALUES
        #                 (1610700000, 'TEST1', '10.10.10.1', 'Test 1', '*')""")
        # sql.execute ("""INSERT INTO DHCP_Leases VALUES
        #                 (1610700000, 'TEST2', '10.10.10.2', 'Test 2', '*')""")
    sql.execute ("""INSERT INTO Devices (dev_MAC, dev_name, dev_LastIP, 
                        dev_Vendor, dev_FirstConnection, dev_LastConnection,
                        dev_ScanCycle, dev_AlertEvents, dev_AlertDeviceDown,
                        dev_PresentLastScan)
                    SELECT DISTINCT DHCP_MAC,
                        (SELECT DHCP_Name FROM DHCP_Leases AS D2
                         WHERE D2.DHCP_MAC = D1.DHCP_MAC
                         ORDER BY DHCP_DateTime DESC LIMIT 1),
                        (SELECT DHCP_IP FROM DHCP_Leases AS D2
                         WHERE D2.DHCP_MAC = D1.DHCP_MAC
                         ORDER BY DHCP_DateTime DESC LIMIT 1),
                        '(unknown)', ?, ?, 1, 1, 0, 1
                    FROM DHCP_Leases AS D1
                    WHERE NOT EXISTS (SELECT 1 FROM Devices
                                      WHERE dev_MAC = DHCP_MAC) """,
                    (startTime, startTime) ) 

    # sql.execute ("""INSERT INTO Devices (dev_MAC, dev_name, dev_Vendor,
    #                     dev_LastIP, dev_FirstConnection, dev_LastConnection,
    #                     dev_ScanCycle, dev_AlertEvents, dev_AlertDeviceDown,
    #                     dev_PresentLastScan)
    #                 SELECT DHCP_MAC, DHCP_Name, '(unknown)', DHCP_IP, ?, ?,
    #                     1, 1, 0, 1
    #                 FROM DHCP_Leases
    #                 WHERE NOT EXISTS (SELECT 1 FROM Devices
    #                                   WHERE dev_MAC = DHCP_MAC) """,
    #                 (startTime, startTime) ) 
    print_log ('New Devices end')

#-------------------------------------------------------------------------------
def insert_events ():
    # Check device down
    print_log ('Events 1 - Devices down')
    sql.execute ("""INSERT INTO Events (eve_MAC, eve_IP, eve_DateTime,
                        eve_EventType, eve_AdditionalInfo,
                        eve_PendingAlertEmail)
                    SELECT dev_MAC, dev_LastIP, ?, 'Device Down', '', 1
                    FROM Devices
                    WHERE dev_AlertDeviceDown = 1
                      AND dev_PresentLastScan = 1
                      AND dev_ScanCycle = ?
                      AND NOT EXISTS (SELECT 1 FROM CurrentScan
                                      WHERE dev_MAC = cur_MAC
                                        AND dev_ScanCycle = cur_ScanCycle) """,
                    (startTime, cycle) )

    # Check new connections
    print_log ('Events 2 - New Connections')
    sql.execute ("""INSERT INTO Events (eve_MAC, eve_IP, eve_DateTime,
                        eve_EventType, eve_AdditionalInfo,
                        eve_PendingAlertEmail)
                    SELECT cur_MAC, cur_IP, ?, 'Connected', '', dev_AlertEvents
                    FROM Devices, CurrentScan
                    WHERE dev_MAC = cur_MAC AND dev_ScanCycle = cur_ScanCycle
                      AND dev_PresentLastScan = 0
                      AND dev_ScanCycle = ? """,
                    (startTime, cycle) )

    # Check disconnections
    print_log ('Events 3 - Disconnections')
    sql.execute ("""INSERT INTO Events (eve_MAC, eve_IP, eve_DateTime,
                        eve_EventType, eve_AdditionalInfo,
                        eve_PendingAlertEmail)
                    SELECT dev_MAC, dev_LastIP, ?, 'Disconnected', '',
                        dev_AlertEvents
                    FROM Devices
                    WHERE dev_AlertDeviceDown = 0
                      AND dev_PresentLastScan = 1
                      AND dev_ScanCycle = ?
                      AND NOT EXISTS (SELECT 1 FROM CurrentScan
                                      WHERE dev_MAC = cur_MAC
                                        AND dev_ScanCycle = cur_ScanCycle) """,
                    (startTime, cycle) )

    # Check IP Changed
    print_log ('Events 4 - IP Changes')
    sql.execute ("""INSERT INTO Events (eve_MAC, eve_IP, eve_DateTime,
                        eve_EventType, eve_AdditionalInfo,
                        eve_PendingAlertEmail)
                    SELECT cur_MAC, cur_IP, ?, 'IP Changed',
                        'Previous IP: '|| dev_LastIP, dev_AlertEvents
                    FROM Devices, CurrentScan
                    WHERE dev_MAC = cur_MAC AND dev_ScanCycle = cur_ScanCycle
                      AND dev_ScanCycle = ?
                      AND dev_LastIP <> cur_IP """,
                    (startTime, cycle) )
    print_log ('Events end')

#-------------------------------------------------------------------------------
def update_devices_data_from_scan ():
    # Update Last Connection
    print_log ('Update devices - 1 Last Connection')
    sql.execute ("""UPDATE Devices SET dev_LastConnection = ?,
                        dev_PresentLastScan = 1
                    WHERE dev_ScanCycle = ?
                      AND dev_PresentLastScan = 0
                      AND EXISTS (SELECT 1 FROM CurrentScan 
                                  WHERE dev_MAC = cur_MAC
                                    AND dev_ScanCycle = cur_ScanCycle) """,
                    (startTime, cycle))

    # Clean no active devices
    print_log ('Update devices - 2 Clean no active devices')
    sql.execute ("""UPDATE Devices SET dev_PresentLastScan = 0
                    WHERE dev_ScanCycle = ?
                      AND NOT EXISTS (SELECT 1 FROM CurrentScan 
                                      WHERE dev_MAC = cur_MAC
                                        AND dev_ScanCycle = cur_ScanCycle) """,
                    (cycle,))

    # Update IP & Vendor
    print_log ('Update devices - 3 LastIP & Vendor')
    sql.execute ("""UPDATE Devices
                    SET dev_LastIP = (SELECT cur_IP FROM CurrentScan
                                      WHERE dev_MAC = cur_MAC
                                        AND dev_ScanCycle = cur_ScanCycle),
                        dev_Vendor = (SELECT cur_Vendor FROM CurrentScan
                                      WHERE dev_MAC = cur_MAC
                                        AND dev_ScanCycle = cur_ScanCycle)
                    WHERE dev_ScanCycle = ?
                      AND EXISTS (SELECT 1 FROM CurrentScan
                                  WHERE dev_MAC = cur_MAC
                                    AND dev_ScanCycle = cur_ScanCycle) """,
                    (cycle,)) 

    # Pi-hole Network - Update (unknown) Name
    print_log ('Update devices - 4 Unknown Name')
    sql.execute ("""UPDATE Devices
                    SET dev_NAME = (SELECT PH_Name FROM PiHole_Network
                                    WHERE PH_MAC = dev_MAC)
                    WHERE (dev_Name = "(unknown)"
                           OR dev_Name = ""
                           OR dev_Name IS NULL)
                      AND EXISTS (SELECT 1 FROM PiHole_Network
                                  WHERE PH_MAC = dev_MAC
                                    AND PH_NAME IS NOT NULL
                                    AND PH_NAME <> '') """)

    # DHCP Leases - Update (unknown) Name
    sql.execute ("""UPDATE Devices
                    SET dev_NAME = (SELECT DHCP_Name FROM DHCP_Leases
                                    WHERE DHCP_MAC = dev_MAC)
                    WHERE (dev_Name = "(unknown)"
                           OR dev_Name = ""
                           OR dev_Name IS NULL)
                      AND EXISTS (SELECT 1 FROM DHCP_Leases
                                  WHERE DHCP_MAC = dev_MAC)""")

    # DHCP Leases - Vendor
    print_log ('Update devices - 5 Vendor')

    recordsToUpdate = []
    query = """SELECT * FROM Devices
               WHERE dev_Vendor = '(unknown)' OR dev_Vendor =''
                  OR dev_Vendor IS NULL"""

    for device in sql.execute (query) :
        vendor = query_MAC_vendor (device['dev_MAC'])
        if vendor != -1 and vendor != -2 :
            recordsToUpdate.append ([vendor, device['dev_MAC']])

    # DEBUG - print list of record to update
        # print (recordsToUpdate)
    sql.executemany ("UPDATE Devices SET dev_Vendor = ? WHERE dev_MAC = ? ",
        recordsToUpdate )

    # New Apple devices -> Cycle 15
    # print_log ('Update devices - 6 Cycle for Apple devices')
    # sql.execute ("""UPDATE Devices SET dev_ScanCycle = 1
    #                 WHERE dev_FirstConnection = ?
    #                   AND UPPER(dev_Vendor) LIKE '%APPLE%' """,
    #             (startTime,) )

    print_log ('Update devices end')

#-------------------------------------------------------------------------------
# Feature #43 - Resoltion name for unknown devices
def update_devices_names ():
    # Initialize variables
    recordsToUpdate = []
    ignored = 0
    notFound = 0

    # Devices without name
    print ('        Trying to resolve devices without name...', end='')
    # BUGFIX #97 - Updating name of Devices w/o IP
    for device in sql.execute ("SELECT * FROM Devices WHERE dev_Name IN ('(unknown)','') AND dev_LastIP <> '-'") :
        # Resolve device name
        newName = resolve_device_name (device['dev_MAC'], device['dev_LastIP'])
       
        if newName == -1 :
            notFound += 1
        elif newName == -2 :
            ignored += 1
        else :
            recordsToUpdate.append ([newName, device['dev_MAC']])
        # progress bar
        print ('.', end='')
        sys.stdout.flush()
            
    # Print log
    print ('')
    print ("        Names updated:  ", len(recordsToUpdate) )
    # DEBUG - print list of record to update
        # print (recordsToUpdate)

    # update devices
    sql.executemany ("UPDATE Devices SET dev_Name = ? WHERE dev_MAC = ? ", recordsToUpdate )

    # DEBUG - print number of rows updated
        # print (sql.rowcount)

#-------------------------------------------------------------------------------
def resolve_device_name (pMAC, pIP):
    try :
        pMACstr = str(pMAC)
        
        # Check MAC parameter
        mac = pMACstr.replace (':','')
        if len(pMACstr) != 17 or len(mac) != 12 :
            return -2

        # DEBUG
        # print (pMAC, pIP)

        # Resolve name with DIG
        dig_args = ['dig', '+short', '-x', pIP]
        newName = subprocess.check_output (dig_args, universal_newlines=True)

        # Check returns
        newName = newName.strip()
        if len(newName) == 0 :
            return -2
            
        # Eliminate local domain
        if newName.endswith('.') :
            newName = newName[:-1]
        if newName.endswith('.lan') :
            newName = newName[:-4]
        if newName.endswith('.local') :
            newName = newName[:-6]
        if newName.endswith('.home') :
            newName = newName[:-5]

        # Return newName
        return newName

    # not Found
    except subprocess.CalledProcessError :
        return -1            

#-------------------------------------------------------------------------------
def void_ghost_disconnections ():
    # Void connect ghost events (disconnect event exists in last X min.) 
    print_log ('Void - 1 Connect ghost events')
    sql.execute ("""UPDATE Events SET eve_PairEventRowid = Null,
                        eve_EventType ='VOIDED - ' || eve_EventType
                    WHERE eve_MAC != 'Internet'
                      AND eve_EventType = 'Connected'
                      AND eve_DateTime = ?
                      AND eve_MAC IN (
                          SELECT Events.eve_MAC
                          FROM CurrentScan, Devices, ScanCycles, Events 
                          WHERE cur_ScanCycle = ?
                            AND dev_MAC = cur_MAC
                            AND dev_ScanCycle = cic_ID
                            AND cic_ID = cur_ScanCycle
                            AND eve_MAC = cur_MAC
                            AND eve_EventType = 'Disconnected'
                            AND eve_DateTime >=
                                DATETIME (?, '-' || cic_EveryXmin ||' minutes')
                          ) """,
                    (startTime, cycle, startTime)   )

    # Void connect paired events
    print_log ('Void - 2 Paired events')
    sql.execute ("""UPDATE Events SET eve_PairEventRowid = Null 
                    WHERE eve_MAC != 'Internet'
                      AND eve_PairEventRowid IN (
                          SELECT Events.RowID
                          FROM CurrentScan, Devices, ScanCycles, Events 
                          WHERE cur_ScanCycle = ?
                            AND dev_MAC = cur_MAC
                            AND dev_ScanCycle = cic_ID
                            AND cic_ID = cur_ScanCycle
                            AND eve_MAC = cur_MAC
                            AND eve_EventType = 'Disconnected'
                            AND eve_DateTime >=
                                DATETIME (?, '-' || cic_EveryXmin ||' minutes')
                          ) """,
                    (cycle, startTime)   )

    # Void disconnect ghost events 
    print_log ('Void - 3 Disconnect ghost events')
    sql.execute ("""UPDATE Events SET eve_PairEventRowid = Null, 
                        eve_EventType = 'VOIDED - '|| eve_EventType
                    WHERE eve_MAC != 'Internet'
                      AND ROWID IN (
                          SELECT Events.RowID
                          FROM CurrentScan, Devices, ScanCycles, Events 
                          WHERE cur_ScanCycle = ?
                            AND dev_MAC = cur_MAC
                            AND dev_ScanCycle = cic_ID
                            AND cic_ID = cur_ScanCycle
                            AND eve_MAC = cur_MAC
                            AND eve_EventType = 'Disconnected'
                            AND eve_DateTime >=
                                DATETIME (?, '-' || cic_EveryXmin ||' minutes')
                          ) """,
                    (cycle, startTime)   )
    print_log ('Void end')

#-------------------------------------------------------------------------------
def pair_sessions_events ():
    # NOT NECESSARY FOR INCREMENTAL UPDATE
    # print_log ('Pair session - 1 Clean')
    # sql.execute ("""UPDATE Events
    #                 SET eve_PairEventRowid = NULL
    #                 WHERE eve_EventType IN ('New Device', 'Connected')
    #              """ )

    # Pair Connection / New Device events
    print_log ('Pair session - 1 Connections / New Devices')
    sql.execute ("""UPDATE Events
                    SET eve_PairEventRowid =
                       (SELECT ROWID
                        FROM Events AS EVE2
                        WHERE EVE2.eve_EventType IN ('New Device', 'Connected',
                            'Device Down', 'Disconnected')
                           AND EVE2.eve_MAC = Events.eve_MAC
                           AND EVE2.eve_Datetime > Events.eve_DateTime
                        ORDER BY EVE2.eve_DateTime ASC LIMIT 1)
                    WHERE eve_EventType IN ('New Device', 'Connected')
                    AND eve_PairEventRowid IS NULL
                 """ )

    # Pair Disconnection / Device Down
    print_log ('Pair session - 2 Disconnections')
    sql.execute ("""UPDATE Events
                    SET eve_PairEventRowid =
                        (SELECT ROWID
                         FROM Events AS EVE2
                         WHERE EVE2.eve_PairEventRowid = Events.ROWID)
                    WHERE eve_EventType IN ('Device Down', 'Disconnected')
                      AND eve_PairEventRowid IS NULL
                 """ )
    print_log ('Pair session end')

#-------------------------------------------------------------------------------
def create_sessions_snapshot ():
    # Clean sessions snapshot
    print_log ('Sessions Snapshot - 1 Clean')
    sql.execute ("DELETE FROM SESSIONS" )

    # Insert sessions
    print_log ('Sessions Snapshot - 2 Insert')
    sql.execute ("""INSERT INTO Sessions
                    SELECT * FROM Convert_Events_to_Sessions""" )

#    OLD FORMAT INSERT IN TWO PHASES
#    PERFORMACE BETTER THAN SELECT WITH UNION
#
#    # Insert sessions from first query
#    print_log ('Sessions Snapshot - 2 Query 1')
#    sql.execute ("""INSERT INTO Sessions
#                    SELECT * FROM Convert_Events_to_Sessions_Phase1""" )
#
#    # Insert sessions from first query
#    print_log ('Sessions Snapshot - 3 Query 2')
#    sql.execute ("""INSERT INTO Sessions
#                    SELECT * FROM Convert_Events_to_Sessions_Phase2""" )

    print_log ('Sessions end')

#-------------------------------------------------------------------------------
def skip_repeated_notifications ():
    # Skip repeated notifications
    # due strfime : Overflow --> use  "strftime / 60"
    print_log ('Skip Repeated')
    sql.execute ("""UPDATE Events SET eve_PendingAlertEmail = 0
                    WHERE eve_PendingAlertEmail = 1 AND eve_MAC IN
                        (
                        SELECT dev_MAC FROM Devices
                        WHERE dev_LastNotification IS NOT NULL
                          AND dev_LastNotification <>""
                          AND (strftime("%s", dev_LastNotification)/60 +
                                dev_SkipRepeated * 60) >
                              (strftime('%s','now','localtime')/60 )
                        )
                 """ )
    print_log ('Skip Repeated end')


#===============================================================================
# REPORTING
#===============================================================================
def email_reporting ():
    global mail_text
    global mail_html
    # Reporting section
    print ('\nReporting...')
    openDB()

    # Disable reporting on events for devices where reporting is disabled based on the MAC address
    sql.execute ("""UPDATE Events SET eve_PendingAlertEmail = 0
                    WHERE eve_PendingAlertEmail = 1 AND eve_MAC IN
                        (
                            SELECT dev_MAC FROM Devices WHERE dev_AlertEvents = 0
						)""")

    # Open text Template
    template_file = open(PIALERT_BACK_PATH + '/report_template.txt', 'r') 
    mail_text = template_file.read() 
    template_file.close() 

    # Open html Template
    template_file = open(PIALERT_BACK_PATH + '/report_template.html', 'r') 
    mail_html = template_file.read() 
    template_file.close() 

    # Report Header & footer
    timeFormated = startTime.strftime ('%Y-%m-%d %H:%M')
    mail_text = mail_text.replace ('<REPORT_DATE>', timeFormated)
    mail_html = mail_html.replace ('<REPORT_DATE>', timeFormated)

    mail_text = mail_text.replace ('<SCAN_CYCLE>', cycle )
    mail_html = mail_html.replace ('<SCAN_CYCLE>', cycle )

    mail_text = mail_text.replace ('<SERVER_NAME>', socket.gethostname() )
    mail_html = mail_html.replace ('<SERVER_NAME>', socket.gethostname() )
    
    # mail_text = mail_text.replace ('<PIALERT_VERSION>', VERSION )
    # mail_html = mail_html.replace ('<PIALERT_VERSION>', VERSION )

    # mail_text = mail_text.replace ('<PIALERT_VERSION_DATE>', VERSION_DATE )
    # mail_html = mail_html.replace ('<PIALERT_VERSION_DATE>', VERSION_DATE )

    # mail_text = mail_text.replace ('<PIALERT_YEAR>', VERSION_YEAR )
    # mail_html = mail_html.replace ('<PIALERT_YEAR>', VERSION_YEAR )

    # Compose Internet Section
    print ('    Formating report...')
    mail_section_Internet = False
    mail_text_Internet = ''
    mail_html_Internet = ''
<<<<<<< HEAD
    text_line_template = '{}\t{}\n{}\t{}\n{}\t{}\n{}\t{}\n\n'
=======
    text_line_template = '{} \t{}\t{}\t{}\n'
>>>>>>> 6f734c78
    html_line_template = '<tr>\n'+ \
        '  <td> <a href="{}{}"> {} </a> </td>\n  <td> {} </td>\n'+ \
        '  <td style="font-size: 24px; color:#D02020"> {} </td>\n'+ \
        '  <td> {} </td>\n</tr>\n'

    sql.execute ("""SELECT * FROM Events
                    WHERE eve_PendingAlertEmail = 1 AND eve_MAC = 'Internet'
                    ORDER BY eve_DateTime""")

    
    for eventAlert in sql :
        mail_section_Internet = True
        mail_text_Internet += text_line_template.format (
            'Event:', eventAlert['eve_EventType'], 'Time:', eventAlert['eve_DateTime'],
            'IP:', eventAlert['eve_IP'], 'More Info:', eventAlert['eve_AdditionalInfo'])
        mail_html_Internet += html_line_template.format (
            REPORT_DEVICE_URL, eventAlert['eve_MAC'],
            eventAlert['eve_EventType'], eventAlert['eve_DateTime'],
            eventAlert['eve_IP'], eventAlert['eve_AdditionalInfo'])


    format_report_section (mail_section_Internet, 'SECTION_INTERNET',
        'TABLE_INTERNET', mail_text_Internet, mail_html_Internet)

    # Compose New Devices Section
    mail_section_new_devices = False
    mail_text_new_devices = ''
    mail_html_new_devices = ''
<<<<<<< HEAD
    text_line_template    = '{}\t{}\n\t{}\t{}\n\t{}\t{}\n\t{}\t{}\n\t{}\t{}\n\n'
=======
    text_line_template = '{}\t{}\n\t{}\t{}\n\t{}\t{}\n\t{}\t{}\n\t{}\t{}\n\n'
>>>>>>> 6f734c78
    html_line_template    = '<tr>\n'+ \
        '  <td> <a href="{}{}"> {} </a> </td>\n  <td> {} </td>\n'+\
        '  <td> {} </td>\n  <td> {} </td>\n  <td> {} </td>\n</tr>\n'
    
    sql.execute ("""SELECT * FROM Events_Devices
                    WHERE eve_PendingAlertEmail = 1
                      AND eve_EventType = 'New Device'
                    ORDER BY eve_DateTime""")

    for eventAlert in sql :
        mail_section_new_devices = True
        mail_text_new_devices += text_line_template.format (
<<<<<<< HEAD
            'Name:', eventAlert['dev_Name'], 'MAC:', eventAlert['eve_MAC'], 'IP:', eventAlert['eve_IP'],
            'Time:', eventAlert['eve_DateTime'], 'More Info:', eventAlert['eve_AdditionalInfo'])
=======
            'Name: ', eventAlert['dev_Name'], 'MAC: ', eventAlert['eve_MAC'], 'IP: ', eventAlert['eve_IP'],
            'Time: ', eventAlert['eve_DateTime'], 'More Info: ', eventAlert['eve_AdditionalInfo'])
>>>>>>> 6f734c78
        mail_html_new_devices += html_line_template.format (
            REPORT_DEVICE_URL, eventAlert['eve_MAC'], eventAlert['eve_MAC'],
            eventAlert['eve_DateTime'], eventAlert['eve_IP'],
            eventAlert['dev_Name'], eventAlert['eve_AdditionalInfo'])
 
    format_report_section (mail_section_new_devices, 'SECTION_NEW_DEVICES',
        'TABLE_NEW_DEVICES', mail_text_new_devices, mail_html_new_devices)

    # Compose Devices Down Section
    mail_section_devices_down = False
    mail_text_devices_down = ''
    mail_html_devices_down = ''
<<<<<<< HEAD
    text_line_template     = '{}\t{}\n\t{}\t{}\n\t{}\t{}\n\t{}\t{}\n\n'
=======
    text_line_template = '{}\t{}\n\t{}\t{}\n\t{}\t{}\n\t{}\t{}\n\n'
>>>>>>> 6f734c78
    html_line_template     = '<tr>\n'+ \
        '  <td> <a href="{}{}"> {} </a>  </td>\n  <td> {} </td>\n'+ \
        '  <td> {} </td>\n  <td> {} </td>\n</tr>\n'

    sql.execute ("""SELECT * FROM Events_Devices
                    WHERE eve_PendingAlertEmail = 1
                      AND eve_EventType = 'Device Down'
                    ORDER BY eve_DateTime""")

    for eventAlert in sql :
        mail_section_devices_down = True
        mail_text_devices_down += text_line_template.format (
<<<<<<< HEAD
            'Name:', eventAlert['dev_Name'], 'MAC:', eventAlert['eve_MAC'],
            'Time:', eventAlert['eve_DateTime'],'IP:', eventAlert['eve_IP'])
=======
            'Name: ', eventAlert['dev_Name'], 'MAC: ', eventAlert['eve_MAC'],
            'Time: ', eventAlert['eve_DateTime'],'IP: ', eventAlert['eve_IP'])
>>>>>>> 6f734c78
        mail_html_devices_down += html_line_template.format (
            REPORT_DEVICE_URL, eventAlert['eve_MAC'], eventAlert['eve_MAC'],
            eventAlert['eve_DateTime'], eventAlert['eve_IP'],
            eventAlert['dev_Name'])

    format_report_section (mail_section_devices_down, 'SECTION_DEVICES_DOWN',
        'TABLE_DEVICES_DOWN', mail_text_devices_down, mail_html_devices_down)

    # Compose Events Section
    mail_section_events = False
    mail_text_events   = ''
    mail_html_events   = ''
    text_line_template = '{}\t{}\n\t{}\t{}\n\t{}\t{}\n\t{}\t{}\n\t{}\t{}\n\t{}\t{}\n\n'
    html_line_template = '<tr>\n  <td>'+ \
            ' <a href="{}{}"> {} </a> </td>\n  <td> {} </td>\n'+ \
            '  <td> {} </td>\n  <td> {} </td>\n  <td> {} </td>\n'+ \
            '  <td> {} </td>\n</tr>\n'

    sql.execute ("""SELECT * FROM Events_Devices
                    WHERE eve_PendingAlertEmail = 1
                      AND eve_EventType IN ('Connected','Disconnected',
                          'IP Changed')
                    ORDER BY eve_DateTime""")

    for eventAlert in sql :
        mail_section_events = True
        mail_text_events += text_line_template.format (
<<<<<<< HEAD
            'Name:', eventAlert['dev_Name'],'Event:', eventAlert['eve_EventType'],
            'MAC:', eventAlert['eve_MAC'], 'IP:', eventAlert['eve_IP'],
            'Time:', eventAlert['eve_DateTime'],'More Info:', eventAlert['eve_AdditionalInfo'])
=======
            'Name: ', eventAlert['dev_Name'], 'MAC: ', eventAlert['eve_MAC'], 
            'IP: ', eventAlert['eve_IP'],'Time: ', eventAlert['eve_DateTime'],
            'Event: ', eventAlert['eve_EventType'],'More Info: ', eventAlert['eve_AdditionalInfo'])
>>>>>>> 6f734c78
        mail_html_events += html_line_template.format (
            REPORT_DEVICE_URL, eventAlert['eve_MAC'], eventAlert['eve_MAC'],
            eventAlert['eve_DateTime'], eventAlert['eve_IP'],
            eventAlert['eve_EventType'], eventAlert['dev_Name'],
            eventAlert['eve_AdditionalInfo'])

    format_report_section (mail_section_events, 'SECTION_EVENTS',
        'TABLE_EVENTS', mail_text_events, mail_html_events)

    # DEBUG - Write output emails for testing
    if True :
        write_file (LOG_PATH + '/report_output.txt', mail_text) 
        write_file (LOG_PATH + '/report_output.html', mail_html) 

    # Send Mail
    if mail_section_Internet == True or mail_section_new_devices == True \
    or mail_section_devices_down == True or mail_section_events == True :
        if REPORT_MAIL :
            print ('    Sending report by email...')
            send_email (mail_text, mail_html)
        else :
            print ('    Skip mail...')
<<<<<<< HEAD
        if REPORT_NTFY :
            print ('    Sending report by NTFY...')
            send_ntfy (mail_text)
        else :
            print ('    Skip NTFY...')
    else :
        print ('    No changes to report...')
=======
        if REPORT_PUSHSAFER :
            print ('    Sending report by PUSHSAFER...')
            send_pushsafer (mail_text)
        else :
            print ('    Skip PUSHSAFER...')
    else :
        print ('    No changes to report...')

>>>>>>> 6f734c78
    

    # Clean Pending Alert Events
    sql.execute ("""UPDATE Devices SET dev_LastNotification = ?
                    WHERE dev_MAC IN (SELECT eve_MAC FROM Events
                                      WHERE eve_PendingAlertEmail = 1)
                 """, (datetime.datetime.now(),) )
    sql.execute ("""UPDATE Events SET eve_PendingAlertEmail = 0
                    WHERE eve_PendingAlertEmail = 1""")

    # DEBUG - print number of rows updated
    print ('    Notifications:', sql.rowcount)

    # Commit changes
    sql_connection.commit()
    closeDB()
#-------------------------------------------------------------------------------
<<<<<<< HEAD
def send_ntfy (_Text):
    requests.post("https://ntfy.sh/{}".format(NTFY_TOPIC),
    data=_Text,
    headers={
        "Title": "Pi.Alert Notification",
        "Click": REPORT_DASHBOARD_URL,
        "Priority": "urgent",
        "Tags": "warning"
    })
=======

def send_pushsafer (_Text):
    url = 'https://www.pushsafer.com/api'
    post_fields = {
        "t" : 'Pi.Alert Message',
        "m" : _Text,
        "s" : 11,
        "v" : 3,
        "i" : 148,
        "c" : '#ef7f7f',
        "d" : 'a',
        "u" : REPORT_DASHBOARD_URL,
        "ut" : 'Open Pi.Alert',
        "k" : PUSHSAFER_TOKEN,
        }

    request = Request(url, urlencode(post_fields).encode())
    json = urlopen(request).read().decode()
    # print(json)

>>>>>>> 6f734c78
#-------------------------------------------------------------------------------
def format_report_section (pActive, pSection, pTable, pText, pHTML):
    global mail_text
    global mail_html

    # Replace section text
    if pActive :
        mail_text = mail_text.replace ('<'+ pTable +'>', pText)
        mail_html = mail_html.replace ('<'+ pTable +'>', pHTML)       

        mail_text = remove_tag (mail_text, pSection)       
        mail_html = remove_tag (mail_html, pSection)
    else:
        mail_text = remove_section (mail_text, pSection)
        mail_html = remove_section (mail_html, pSection)

#-------------------------------------------------------------------------------
def remove_section (pText, pSection):
    # Search section into the text
    if pText.find ('<'+ pSection +'>') >=0 \
    and pText.find ('</'+ pSection +'>') >=0 : 
        # return text without the section
        return pText[:pText.find ('<'+ pSection+'>')] + \
               pText[pText.find ('</'+ pSection +'>') + len (pSection) +3:]
    else :
        # return all text
        return pText

#-------------------------------------------------------------------------------
def remove_tag (pText, pTag):
    # return text without the tag
    return pText.replace ('<'+ pTag +'>','').replace ('</'+ pTag +'>','')

#-------------------------------------------------------------------------------
def write_file (pPath, pText):
    # Write the text depending using the correct python version
    if sys.version_info < (3, 0):
        file = io.open (pPath , mode='w', encoding='utf-8')
        file.write ( pText.decode('unicode_escape') ) 
        file.close() 
    else:
        file = open (pPath, 'w', encoding='utf-8') 
        file.write (pText) 
        file.close() 

#-------------------------------------------------------------------------------
def append_line_to_file (pPath, pText):
    # append the line depending using the correct python version
    if sys.version_info < (3, 0):
        file = io.open (pPath , mode='a', encoding='utf-8')
        file.write ( pText.decode('unicode_escape') ) 
        file.close() 
    else:
        file = open (pPath, 'a', encoding='utf-8') 
        file.write (pText) 
        file.close() 

#-------------------------------------------------------------------------------
def send_email (pText, pHTML):
    # Compose email
    msg = MIMEMultipart('alternative')
    msg['Subject'] = 'Pi.Alert Report'
    msg['From'] = REPORT_FROM
    msg['To'] = REPORT_TO
    msg.attach (MIMEText (pText, 'plain'))
    msg.attach (MIMEText (pHTML, 'html'))

    # Send mail
    smtp_connection = smtplib.SMTP (SMTP_SERVER, SMTP_PORT)
    smtp_connection.ehlo()
#    smtp_connection.starttls()
#    smtp_connection.ehlo()
#    smtp_connection.login (SMTP_USER, SMTP_PASS)
    if not SafeParseGlobalBool("SMTP_SKIP_TLS"):
        smtp_connection.starttls()
        smtp_connection.ehlo()
    if not SafeParseGlobalBool("SMTP_SKIP_LOGIN"):
        smtp_connection.login (SMTP_USER, SMTP_PASS)
    smtp_connection.sendmail (REPORT_FROM, REPORT_TO, msg.as_string())
    smtp_connection.quit()

#-------------------------------------------------------------------------------
def SafeParseGlobalBool(boolVariable):
    if boolVariable in globals():
        return eval(boolVariable)
    return False

#===============================================================================
# DB
#===============================================================================
def upgradeDB (): 

    openDB()

    # indicates, if Online_History table is available 
    onlineHistoryAvailable = sql.execute("""
    SELECT name FROM sqlite_master WHERE type='table'
    AND name='Online_History'; 
    """).fetchall() != []

    # Check if it is incompatible (Check if table has all required columns)
    isIncompatible = False
    
    if onlineHistoryAvailable :
      isIncompatible = sql.execute ("""
      SELECT COUNT(*) AS CNTREC FROM pragma_table_info('Online_History') WHERE name='Archived_Devices'
      """).fetchone()[0] == 0
    
    # Drop table if available, but incompatible
    if onlineHistoryAvailable and isIncompatible:
      print_log ('Table is incompatible, Dropping the Online_History table)')
      sql.execute("DROP TABLE Online_History;")
      onlineHistoryAvailable = False

    if onlineHistoryAvailable == False :
      sql.execute("""      
      CREATE TABLE "Online_History" (
        "Index"	INTEGER,
        "Scan_Date"	TEXT,
        "Online_Devices"	INTEGER,
        "Down_Devices"	INTEGER,
        "All_Devices"	INTEGER,
        "Archived_Devices" INTEGER,
        PRIMARY KEY("Index" AUTOINCREMENT)
      );      
      """)


#-------------------------------------------------------------------------------

def openDB ():
    global sql_connection
    global sql

    # Check if DB is open
    if sql_connection != None :
        return

    # Log    
    print_log ('Opening DB...')

    # Open DB and Cursor
    sql_connection = sqlite3.connect (DB_PATH, isolation_level=None)
    sql_connection.text_factory = str
    sql_connection.row_factory = sqlite3.Row
    sql = sql_connection.cursor()

#-------------------------------------------------------------------------------
def closeDB ():
    global sql_connection
    global sql

    # Check if DB is open
    if sql_connection == None :
        return

    # Log    
    print_log ('Closing DB...')

    # Close DB
    sql_connection.commit()
    sql_connection.close()
    sql_connection = None    


#===============================================================================
# UTIL
#===============================================================================
def print_log (pText):
    global log_timestamp

    # Check LOG actived
    if not PRINT_LOG :
        return

    # Current Time    
    log_timestamp2 = datetime.datetime.now()

    # Print line + time + elapsed time + text
    print ('--------------------> ',
        log_timestamp2, ' ',
        log_timestamp2 - log_timestamp, ' ',
        pText)

    # Save current time to calculate elapsed time until next log
    log_timestamp = log_timestamp2


#===============================================================================
# BEGIN
#===============================================================================
if __name__ == '__main__':
    sys.exit(main())       <|MERGE_RESOLUTION|>--- conflicted
+++ resolved
@@ -461,16 +461,12 @@
     # arp-scan for larger Networks like /16
     # otherwise the system starts multiple processes. the 15min cronjob isn't necessary.
     # the scan is about 4min on a /16 network
-<<<<<<< HEAD
 
     # Rolled back line(FROM) :
     #arpscan_args = ['sudo', 'arp-scan', '--ignoredups', '--bandwidth=512k', '--retry=3', SCAN_SUBNETS]
     # Rolled back line(TO) :
     arpscan_args = ['sudo', 'arp-scan', '--ignoredups', '--retry=6'] + subnets
     # ---------------END------------------Rollback-----------------END---------------
-=======
-    arpscan_args = ['sudo', 'arp-scan', '--ignoredups', '--bandwidth=512k', '--retry=3', SCAN_SUBNETS]
->>>>>>> 6f734c78
 
     # Default arp-scan
     # arpscan_args = ['sudo', 'arp-scan', SCAN_SUBNETS, '--ignoredups', '--retry=' + str(pRetries)]
@@ -1248,11 +1244,7 @@
     mail_section_Internet = False
     mail_text_Internet = ''
     mail_html_Internet = ''
-<<<<<<< HEAD
-    text_line_template = '{}\t{}\n{}\t{}\n{}\t{}\n{}\t{}\n\n'
-=======
     text_line_template = '{} \t{}\t{}\t{}\n'
->>>>>>> 6f734c78
     html_line_template = '<tr>\n'+ \
         '  <td> <a href="{}{}"> {} </a> </td>\n  <td> {} </td>\n'+ \
         '  <td style="font-size: 24px; color:#D02020"> {} </td>\n'+ \
@@ -1281,11 +1273,7 @@
     mail_section_new_devices = False
     mail_text_new_devices = ''
     mail_html_new_devices = ''
-<<<<<<< HEAD
-    text_line_template    = '{}\t{}\n\t{}\t{}\n\t{}\t{}\n\t{}\t{}\n\t{}\t{}\n\n'
-=======
     text_line_template = '{}\t{}\n\t{}\t{}\n\t{}\t{}\n\t{}\t{}\n\t{}\t{}\n\n'
->>>>>>> 6f734c78
     html_line_template    = '<tr>\n'+ \
         '  <td> <a href="{}{}"> {} </a> </td>\n  <td> {} </td>\n'+\
         '  <td> {} </td>\n  <td> {} </td>\n  <td> {} </td>\n</tr>\n'
@@ -1298,13 +1286,8 @@
     for eventAlert in sql :
         mail_section_new_devices = True
         mail_text_new_devices += text_line_template.format (
-<<<<<<< HEAD
-            'Name:', eventAlert['dev_Name'], 'MAC:', eventAlert['eve_MAC'], 'IP:', eventAlert['eve_IP'],
-            'Time:', eventAlert['eve_DateTime'], 'More Info:', eventAlert['eve_AdditionalInfo'])
-=======
             'Name: ', eventAlert['dev_Name'], 'MAC: ', eventAlert['eve_MAC'], 'IP: ', eventAlert['eve_IP'],
             'Time: ', eventAlert['eve_DateTime'], 'More Info: ', eventAlert['eve_AdditionalInfo'])
->>>>>>> 6f734c78
         mail_html_new_devices += html_line_template.format (
             REPORT_DEVICE_URL, eventAlert['eve_MAC'], eventAlert['eve_MAC'],
             eventAlert['eve_DateTime'], eventAlert['eve_IP'],
@@ -1317,11 +1300,7 @@
     mail_section_devices_down = False
     mail_text_devices_down = ''
     mail_html_devices_down = ''
-<<<<<<< HEAD
-    text_line_template     = '{}\t{}\n\t{}\t{}\n\t{}\t{}\n\t{}\t{}\n\n'
-=======
     text_line_template = '{}\t{}\n\t{}\t{}\n\t{}\t{}\n\t{}\t{}\n\n'
->>>>>>> 6f734c78
     html_line_template     = '<tr>\n'+ \
         '  <td> <a href="{}{}"> {} </a>  </td>\n  <td> {} </td>\n'+ \
         '  <td> {} </td>\n  <td> {} </td>\n</tr>\n'
@@ -1334,13 +1313,8 @@
     for eventAlert in sql :
         mail_section_devices_down = True
         mail_text_devices_down += text_line_template.format (
-<<<<<<< HEAD
-            'Name:', eventAlert['dev_Name'], 'MAC:', eventAlert['eve_MAC'],
-            'Time:', eventAlert['eve_DateTime'],'IP:', eventAlert['eve_IP'])
-=======
             'Name: ', eventAlert['dev_Name'], 'MAC: ', eventAlert['eve_MAC'],
             'Time: ', eventAlert['eve_DateTime'],'IP: ', eventAlert['eve_IP'])
->>>>>>> 6f734c78
         mail_html_devices_down += html_line_template.format (
             REPORT_DEVICE_URL, eventAlert['eve_MAC'], eventAlert['eve_MAC'],
             eventAlert['eve_DateTime'], eventAlert['eve_IP'],
@@ -1368,15 +1342,9 @@
     for eventAlert in sql :
         mail_section_events = True
         mail_text_events += text_line_template.format (
-<<<<<<< HEAD
-            'Name:', eventAlert['dev_Name'],'Event:', eventAlert['eve_EventType'],
-            'MAC:', eventAlert['eve_MAC'], 'IP:', eventAlert['eve_IP'],
-            'Time:', eventAlert['eve_DateTime'],'More Info:', eventAlert['eve_AdditionalInfo'])
-=======
             'Name: ', eventAlert['dev_Name'], 'MAC: ', eventAlert['eve_MAC'], 
             'IP: ', eventAlert['eve_IP'],'Time: ', eventAlert['eve_DateTime'],
             'Event: ', eventAlert['eve_EventType'],'More Info: ', eventAlert['eve_AdditionalInfo'])
->>>>>>> 6f734c78
         mail_html_events += html_line_template.format (
             REPORT_DEVICE_URL, eventAlert['eve_MAC'], eventAlert['eve_MAC'],
             eventAlert['eve_DateTime'], eventAlert['eve_IP'],
@@ -1399,15 +1367,11 @@
             send_email (mail_text, mail_html)
         else :
             print ('    Skip mail...')
-<<<<<<< HEAD
         if REPORT_NTFY :
             print ('    Sending report by NTFY...')
             send_ntfy (mail_text)
         else :
             print ('    Skip NTFY...')
-    else :
-        print ('    No changes to report...')
-=======
         if REPORT_PUSHSAFER :
             print ('    Sending report by PUSHSAFER...')
             send_pushsafer (mail_text)
@@ -1416,7 +1380,6 @@
     else :
         print ('    No changes to report...')
 
->>>>>>> 6f734c78
     
 
     # Clean Pending Alert Events
@@ -1434,7 +1397,6 @@
     sql_connection.commit()
     closeDB()
 #-------------------------------------------------------------------------------
-<<<<<<< HEAD
 def send_ntfy (_Text):
     requests.post("https://ntfy.sh/{}".format(NTFY_TOPIC),
     data=_Text,
@@ -1444,7 +1406,6 @@
         "Priority": "urgent",
         "Tags": "warning"
     })
-=======
 
 def send_pushsafer (_Text):
     url = 'https://www.pushsafer.com/api'
@@ -1465,7 +1426,6 @@
     json = urlopen(request).read().decode()
     # print(json)
 
->>>>>>> 6f734c78
 #-------------------------------------------------------------------------------
 def format_report_section (pActive, pSection, pTable, pText, pHTML):
     global mail_text
