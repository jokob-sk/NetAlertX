--- conflicted
+++ resolved
@@ -105,11 +105,6 @@
 Initially designed to run on a Raspberry Pi, probably it can run on many other
 Linux distributions.
 
-<<<<<<< HEAD
-- One-step Automated Install (original):
-  #### `curl -sSL https://github.com/pucherot/Pi.Alert/raw/main/install/pialert_install.sh | bash`
-
-=======
 > ⚠ Please note, this [fork (jokob-sk)](https://github.com/jokob-sk/Pi.Alert) is only tested via the [docker install method](dockerfiles/README.md)
 
 Instructions for [pucherot's original code](https://github.com/pucherot/Pi.Alert/)
@@ -122,7 +117,6 @@
 - One-step Automated Install:
   #### `curl -sSL https://github.com/leiweibau/Pi.Alert/raw/main/install/pialert_install.sh | bash`
   
->>>>>>> ad8554ab
 - One-step Automated Install without Webserver if another Webserver is already installed. (not recommended):
   #### `curl -sSL https://github.com/leiweibau/Pi.Alert/raw/main/install/pialert_install_no_webserver.sh | bash`
 
@@ -131,16 +125,11 @@
 
 # Update
 <!--- --------------------------------------------------------------------- --->
-<<<<<<< HEAD
-- One-step Automated Update (original):
-  #### `curl -sSL https://github.com/pucherot/Pi.Alert/raw/main/install/pialert_update.sh | bash`
-=======
 - One-step Automated Update (pucherot):
   #### `curl -sSL https://github.com/pucherot/Pi.Alert/raw/main/install/pialert_update.sh | bash`
   
 - One-step Automated Update (leiweibau):
   #### `curl -sSL https://github.com/leiweibau/Pi.Alert/raw/main/install/pialert_update.sh | bash`
->>>>>>> ad8554ab
 
 # Uninstall process
 <!--- --------------------------------------------------------------------- --->
