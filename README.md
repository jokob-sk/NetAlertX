# Pi.Alert
<!--- --------------------------------------------------------------------- --->

WIFI / LAN intruder detector.

Scan the devices connected to your WIFI / LAN and alert you the connection of
unknown devices. It also warns if a "always connected" devices disconnects.

![Main screen][main]
*(Apologies for my English and my limited knowledge of Python, php and
JavaScript)*

# Docker image 🐳
[![Docker](https://github.com/jokob-sk/Pi.Alert/actions/workflows/docker.yml/badge.svg)](https://github.com/jokob-sk/Pi.Alert/actions/workflows/docker.yml)
[![Docker Image Size](https://img.shields.io/docker/image-size/jokobsk/pi.alert?logo=Docker)](https://hub.docker.com/r/jokobsk/pi.alert)
  <a href="https://hub.docker.com/r/jokobsk/pi.alert">
    <img src="https://img.shields.io/docker/pulls/jokobsk/pi.alert?logo=docker&color=0aa8d2&logoColor=fff" alt="Docker Pulls">
  </a>

🥇 Pi.Alert credit goes to [pucherot/Pi.Alert](https://github.com/pucherot/Pi.Alert). <br/>
🐳 Docker Image: [jokobsk/Pi.Alert](https://registry.hub.docker.com/r/jokobsk/pi.alert). <br/>
📄 [Dockerfile](https://github.com/jokob-sk/Pi.Alert/blob/main/Dockerfile) <br/>
📚 [Dockerfile instructions](https://github.com/jokob-sk/Pi.Alert/blob/main//dockerfiles/README.md).

![Main screen dark][main_dark]
Dark mode (and Device presence over time) within this fork courtesy of [leiweibau](https://github.com/leiweibau/Pi.Alert)

## How it works
The system continuously scans the network for:
  - New devices
  - New connections (re-connections)
  - Disconnections
  - "Always Connected" devices down
  - Devices IP changes
  - Internet IP address changes

## Scan Methods
Up to three scanning methods are used:
  - **Method 1: arp-scan**. The arp-scan system utility is used to search
        for devices on the network using arp frames.
  - **Method 2: Pi-hole**. This method is optional and complementary to
        method 1. If the Pi-hole DNS server is active, Pi.Alert examines its
        activity looking for active devices using DNS that have not been
        detected by method 1.
  - **Method 3. dnsmasq**. This method is optional and complementary to the
        previous methods. If the DHCP server dnsmasq is active, Pi.Alert
        examines the DHCP leases (addresses assigned) to find active devices
        that were not discovered by the other methods.

## Components
The system consists of two parts:

### Back
In charge of:
  - Scan the network searching connected devices using the scanning methods
    described
  - Store the information in the DB
  - Report the changes detected by e-mail and/or other services (Pushsafer, NTFY, Gotify)
  - Optional speedtest for Device "Internet"

  | ![Report 1][report1] | ![Report 2][report2] |
  | -------------------- | -------------------- |

### Logging in

- Default password is `123456`
- there is a warning on the login page, when the default password is active
- to set ne new password, use the reset_password.sh in the config folder (./reset_password.sh newpassword)
- the password is stored as a sha256 hash
- the script creates a backup of the config file, just in case

### Front
<<<<<<< HEAD
There is a configurable login to prevent unauthorized use. The default password is "123456"

A web frontend that allows:
=======
A web front that allows:
>>>>>>> 8898f947
  - Manage the devices inventory and the characteristics
  - Display in a visual way all the information collected by the back
    - Sessions
    - Connected devices
    - Favorites
    - Events
    - Presence
    - Concurrent devices
    - Down alerts
    - IP's
    - Manual Nmap scans
<<<<<<< HEAD
    - Optional speedtest for Device "Internet" in the details view
=======
    - Optional speedtest for Device "Internet"
>>>>>>> 8898f947
    - ...

  | ![Screen 1][screen1] | ![Screen 2][screen2] |
  | -------------------- | -------------------- |
  | ![Screen 3][screen3] | ![Screen 4][screen4] |
  | ![Screen 5][screen5] | ![Screen 6][screen6] |

With the work of [jokob-sk/Pi.Alert](https://github.com/jokob-sk/Pi.Alert) and own extensions, the new maintenance page was added with various possibilities for maintenance and settings:
  - Status Infos (active scans, database size, backup counter)
  - Theme Selection (blue, red, green, yellow, black, purple)
  - Language Selection (english, german, spanish)
  - Light/Dark-Mode Switch
  - Pause arp-scan
  - DB maintenance tools
  - DB Backup and Restore

![Maintain screen dark][maintain_dark]

# Installation
<!--- --------------------------------------------------------------------- --->
Initially designed to run on a Raspberry Pi, probably it can run on many other
Linux distributions.

- One-step Automated Install:
  #### `curl -sSL https://github.com/leiweibau/Pi.Alert/raw/main/install/pialert_install.sh | bash`

- One-step Automated Install without Webserver if another Webserver is already installed. (not recommended):
  #### `curl -sSL https://github.com/leiweibau/Pi.Alert/raw/main/install/pialert_install_no_webserver.sh | bash`

- [Installation Guide (step by step)](docs/INSTALL.md)


# Update
<!--- --------------------------------------------------------------------- --->
- One-step Automated Update:
  #### `curl -sSL https://github.com/leiweibau/Pi.Alert/raw/main/install/pialert_update.sh | bash`

# Uninstall process
<!--- --------------------------------------------------------------------- --->
  - [Unistall process](docs/UNINSTALL.md)


# Device Management
<!--- --------------------------------------------------------------------- --->
  - [Device Management instructions](docs/DEVICE_MANAGEMENT.md)


## Other useful info
<!--- --------------------------------------------------------------------- --->

### [Versions History](docs/VERSIONS_HISTORY.md)

### Powered by:
  | Product       | Objetive                                                |
  | ------------- | ------------------------------------------------------- |
  | Python        | Programming language for the Back                       |
  | PHP           | Programming language for the Front-end                  |
  | JavaScript    | Programming language for the Front-end                  |
  | Bootstrap     | Front-end framework                                     |
  | Admin.LTE     | Bootstrap template                                      |
  | FullCalendar  | Calendar component                                      |
  | Sqlite        | DB engine                                               |
  | Lighttpd      | Webserver                                               |
  | arp-scan      | Scan network using arp commands                         |
  | Pi.hole       | DNS Server with Ad-block                                |
  | dnsmasq       | DHCP Server                                             |
  | nmap          | Network Scanner                                         |
  | zip           | Filecompression Tool                                    |
  | speedtest-cli | Python SpeedTest https://github.com/sivel/speedtest-cli |

### License
  GPL 3.0
  [Read more here](LICENSE.txt)

  Source of the animated GIF (Loading Animation)
  https://commons.wikimedia.org/wiki/File:Loading_Animation.gif
  
  Source of the selfhosted Fonts
  https://github.com/adobe-fonts/source-sans

### Contact
  pi.alert.application@gmail.com
  
  ***Suggestions and comments are welcome***
  
### Special thanks 🥇

  This code is a collaborative body of work, with special thanks to: 

<<<<<<< HEAD
### Special thanks 🥇

  This code is a collaborative body of work, with special thanks to: 

   - [leiweibau](https://github.com/leiweibau/Pi.Alert): Dark mode (and Last X scans activity chart)
   - [Macleykun](https://github.com/Macleykun): Help with Dockerfile clean-up
   - [Final-Hawk](https://github.com/Final-Hawk): Help with NTFY, styling and other fixes
   - [terorero](https://github.com/terorero): Spanish translation
   - [jokob-sk](https://github.com/jokob-sk/Pi.Alert): DB Maintenance tools
=======
   - [leiweibau](https://github.com/leiweibau/Pi.Alert): Dark mode (and Device presence over time)
   - [Macleykun](https://github.com/Macleykun): Help with Dockerfile clean-up
   - [Final-Hawk](https://github.com/Final-Hawk): Help with NTFY, styling and other fixes
   - Please see the [Git commit history](https://github.com/jokob-sk/Pi.Alert/commits/main) for a full list of people and their contributions to the project
>>>>>>> 8898f947

<!--- --------------------------------------------------------------------- --->
[main]:    ./docs/img/1_devices.jpg           "Main screen"
[screen1]: ./docs/img/2_1_device_details.jpg  "Screen 1"
[screen2]: ./docs/img/2_2_device_sessions.jpg "Screen 2"
[screen3]: ./docs/img/2_3_device_presence.jpg "Screen 3"
[screen4]: ./docs/img/3_presence.jpg          "Screen 4"
[screen5]: ./docs/img/2_4_device_nmap.jpg     "Screen 5"
[screen6]: ./docs/img/2_5_device_nmap_ready.jpg "Screen 6"
[report1]: ./docs/img/4_report_1.jpg          "Report sample 1"
[report2]: ./docs/img/4_report_2.jpg          "Report sample 2"
[main_dark]: /docs/img/1_devices_dark.jpg     "Main screen dark"
[maintain_dark]: /docs/img/5_maintain.jpg     "Maintain screen dark"
<|MERGE_RESOLUTION|>--- conflicted
+++ resolved
@@ -61,22 +61,17 @@
   | ![Report 1][report1] | ![Report 2][report2] |
   | -------------------- | -------------------- |
 
-### Logging in
+### Front
+There is a configurable login to prevent unauthorized use. 
 
-- Default password is `123456`
-- there is a warning on the login page, when the default password is active
-- to set ne new password, use the reset_password.sh in the config folder (./reset_password.sh newpassword)
-- the password is stored as a sha256 hash
-- the script creates a backup of the config file, just in case
+> * Set `PIALERT_WEB_PROTECTION = True` in `pialert.conf` to enable
+> * The default password is `123456`
+> * Set a new password by running `<install directory>/config/reset_password.sh newpassword`
+> * The script creates a backup of the config file `pialert.conf.bak`
+> * The password is stored as a sha256 hash
 
-### Front
-<<<<<<< HEAD
-There is a configurable login to prevent unauthorized use. The default password is "123456"
 
 A web frontend that allows:
-=======
-A web front that allows:
->>>>>>> 8898f947
   - Manage the devices inventory and the characteristics
   - Display in a visual way all the information collected by the back
     - Sessions
@@ -88,11 +83,7 @@
     - Down alerts
     - IP's
     - Manual Nmap scans
-<<<<<<< HEAD
-    - Optional speedtest for Device "Internet" in the details view
-=======
     - Optional speedtest for Device "Internet"
->>>>>>> 8898f947
     - ...
 
   | ![Screen 1][screen1] | ![Screen 2][screen2] |
@@ -182,22 +173,12 @@
 
   This code is a collaborative body of work, with special thanks to: 
 
-<<<<<<< HEAD
-### Special thanks 🥇
-
-  This code is a collaborative body of work, with special thanks to: 
-
    - [leiweibau](https://github.com/leiweibau/Pi.Alert): Dark mode (and Last X scans activity chart)
    - [Macleykun](https://github.com/Macleykun): Help with Dockerfile clean-up
    - [Final-Hawk](https://github.com/Final-Hawk): Help with NTFY, styling and other fixes
    - [terorero](https://github.com/terorero): Spanish translation
    - [jokob-sk](https://github.com/jokob-sk/Pi.Alert): DB Maintenance tools
-=======
-   - [leiweibau](https://github.com/leiweibau/Pi.Alert): Dark mode (and Device presence over time)
-   - [Macleykun](https://github.com/Macleykun): Help with Dockerfile clean-up
-   - [Final-Hawk](https://github.com/Final-Hawk): Help with NTFY, styling and other fixes
    - Please see the [Git commit history](https://github.com/jokob-sk/Pi.Alert/commits/main) for a full list of people and their contributions to the project
->>>>>>> 8898f947
 
 <!--- --------------------------------------------------------------------- --->
 [main]:    ./docs/img/1_devices.jpg           "Main screen"
