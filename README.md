# Pi.Alert
<!--- --------------------------------------------------------------------- --->

WIFI / LAN intruder detector.

Scan the devices connected to your WIFI / LAN and alert you the connection of
unknown devices. It also warns if a "always connected" devices disconnects.

![Main screen][main]
*(Apologies for my English and my limited knowledge of Python, php and
JavaScript)*

<<<<<<< HEAD
## Modifications within this Fork
  - Only one scan cycle
  - Modified scanmethod. If you want to go back to the original method comment line 488 and uncomment line 491 in ~/pialert/back/pialert.py
  - Because of the modified scan, the extended scan parameters in the configuration file do not work. For this reason they were removed. 
  - The Backend has the additional option "cleanup"
=======
# Docker image 🐳
[![Docker](https://github.com/jokob-sk/Pi.Alert/actions/workflows/docker.yml/badge.svg)](https://github.com/jokob-sk/Pi.Alert/actions/workflows/docker.yml)
[![Docker Image Size](https://img.shields.io/docker/image-size/jokobsk/pi.alert?logo=Docker)](https://hub.docker.com/r/jokobsk/pi.alert)
  <a href="https://hub.docker.com/r/jokobsk/pi.alert">
    <img src="https://img.shields.io/docker/pulls/jokobsk/pi.alert?logo=docker&color=0aa8d2&logoColor=fff" alt="Docker Pulls">
  </a>

🥇 Pi.Alert credit goes to [pucherot/Pi.Alert](https://github.com/pucherot/Pi.Alert). <br/>
🐳 Docker Image: [jokobsk/Pi.Alert](https://registry.hub.docker.com/r/jokobsk/pi.alert). <br/>
📄 [Dockerfile](https://github.com/jokob-sk/Pi.Alert/blob/main/Dockerfile) <br/>
📚 [Dockerfile instructions](https://github.com/jokob-sk/Pi.Alert/blob/main//dockerfiles/README.md).


Dark mode (and Device presence over time) within this fork courtesy of [leiweibau](https://github.com/leiweibau/Pi.Alert)
>>>>>>> 3bb981ac

## How it works
The system continuously scans the network for:
  - New devices
  - New connections (re-connections)
  - Disconnections
  - "Always Connected" devices down
  - Devices IP changes
  - Internet IP address changes

## Scan Methods
Up to three scanning methods are used:
  - **Method 1: arp-scan**. The arp-scan system utility is used to search
        for devices on the network using arp frames.
  - **Method 2: Pi-hole**. This method is optional and complementary to
        method 1. If the Pi-hole DNS server is active, Pi.Alert examines its
        activity looking for active devices using DNS that have not been
        detected by method 1.
  - **Method 3. dnsmasq**. This method is optional and complementary to the
        previous methods. If the DHCP server dnsmasq is active, Pi.Alert
        examines the DHCP leases (addresses assigned) to find active devices
        that were not discovered by the other methods.

## Components
The system consists of two parts:

### Back
In charge of:
  - Scan the network searching connected devices using the scanning methods
    described
  - Store the information in the DB
  - Report the changes detected by e-mail and/or other services (Pushsafer, NTFY, Gotify)
<<<<<<< HEAD
=======
  - Optional speedtest for Device "Internet"
>>>>>>> 3bb981ac
  - DB cleanup tasks via cron

  | ![Report 1][report1] | ![Report 2][report2] |
  | -------------------- | -------------------- |

### Front
<<<<<<< HEAD
There is a configurable login to prevent unauthorized use. The default password is "123456". By default, this is disabled. If you want to use password protection, enable it in the configuration file ~/pialert/config/pialert.conf.
=======
There is a configurable login to prevent unauthorized use. 

> * Set `PIALERT_WEB_PROTECTION = True` in `pialert.conf` to enable. The default password is `123456`.
>>>>>>> 3bb981ac

A web frontend that allows:
  - Manage the devices inventory and the characteristics
  - Display in a visual way all the information collected by the back
    - Sessions
    - Connected devices
    - Favorites
    - Events
    - Presence
    - Concurrent devices
    - Down alerts
    - IP's
    - Manual Nmap scans
<<<<<<< HEAD
    - Speedtest for Device "Internet" in the details view
=======
    - Optional speedtest for Device "Internet"
    - Simple Network relationship display
    - CSV Export / Import (Experimental)
>>>>>>> 3bb981ac
    - ...

  | ![Screen 1][screen1] | ![Screen 2][screen2] |
  | -------------------- | -------------------- |
  | ![Screen 3][screen3] | ![Screen 4][screen4] |
  | ![Screen 5][screen5] | ![Screen 6][screen6] |

With the work of [jokob-sk/Pi.Alert](https://github.com/jokob-sk/Pi.Alert) and own extensions, the new maintenance page was added with various possibilities for maintenance and settings:
  - Status Infos (active scans, database size, backup counter)
  - Theme Selection (blue, red, green, yellow, black, purple)
  - Language Selection (english, german, spanish)
  - Light/Dark-Mode Switch
  - Pause arp-scan
  - DB maintenance tools
  - DB Backup and Restore

![Maintain screen dark][maintain_dark]

In addition, the network page was created from this collaboration. Here you can map your network in a rudimentary way by assigning the devices to specific nodes (switches, routers).

# Installation
<!--- --------------------------------------------------------------------- --->
Initially designed to run on a Raspberry Pi, probably it can run on many other
Linux distributions.

<<<<<<< HEAD
- One-step Automated Install:
  #### `curl -sSL https://github.com/leiweibau/Pi.Alert/raw/main/install/pialert_install.sh | bash`
=======
> ⚠ Please note, this [fork (jokob-sk)](https://github.com/jokob-sk/Pi.Alert) is only tested via the [docker install method](dockerfiles/README.md)

Instructions for [pucherot's original code](https://github.com/pucherot/Pi.Alert/)

- One-step Automated Install:
  #### `curl -sSL https://github.com/pucherot/Pi.Alert/raw/main/install/pialert_install.sh | bash`
  
Instructions for [leiweibau's fork](https://github.com/leiweibau/Pi.Alert/)
  
- One-step Automated Install:
  #### `curl -sSL https://github.com/leiweibau/Pi.Alert/raw/main/install/pialert_install.sh | bash`
  
- One-step Automated Install without Webserver if another Webserver is already installed. (not recommended):
  #### `curl -sSL https://github.com/leiweibau/Pi.Alert/raw/main/install/pialert_install_no_webserver.sh | bash`
>>>>>>> 3bb981ac

- [Installation Guide (step by step)](docs/INSTALL.


<<<<<<< HEAD
=======
# Update
<!--- --------------------------------------------------------------------- --->
- One-step Automated Update (pucherot):
  #### `curl -sSL https://github.com/pucherot/Pi.Alert/raw/main/install/pialert_update.sh | bash`
  
- One-step Automated Update (leiweibau):
  #### `curl -sSL https://github.com/leiweibau/Pi.Alert/raw/main/install/pialert_update.sh | bash`

>>>>>>> 3bb981ac
# Uninstall process
<!--- --------------------------------------------------------------------- --->
  - [Unistall process](docs/UNINSTALL.md)


# Device Management
<!--- --------------------------------------------------------------------- --->
  - [Device Management instructions](docs/DEVICE_MANAGEMENT.md)


## Other useful info
<!--- --------------------------------------------------------------------- --->

### [Versions History](docs/VERSIONS_HISTORY.md)

### Powered by:
  | Product       | Objetive                                                |
  | ------------- | ------------------------------------------------------- |
  | Python        | Programming language for the Back                       |
  | PHP           | Programming language for the Front-end                  |
  | JavaScript    | Programming language for the Front-end                  |
  | Bootstrap     | Front-end framework                                     |
  | Admin.LTE     | Bootstrap template                                      |
  | FullCalendar  | Calendar component                                      |
  | Sqlite        | DB engine                                               |
  | Lighttpd      | Webserver                                               |
  | arp-scan      | Scan network using arp commands                         |
  | Pi.hole       | DNS Server with Ad-block                                |
  | dnsmasq       | DHCP Server                                             |
  | nmap          | Network Scanner                                         |
  | zip           | Filecompression Tool                                    |
  | speedtest-cli | Python SpeedTest https://github.com/sivel/speedtest-cli |

### License
  GPL 3.0
  [Read more here](LICENSE.txt)

  Source of the animated GIF (Loading Animation)
  https://commons.wikimedia.org/wiki/File:Loading_Animation.gif
  
  Source of the selfhosted Fonts
  https://github.com/adobe-fonts/source-sans

### Contact
  pi.alert.application@gmail.com
  
  ***Suggestions and comments are welcome***
  
### Special thanks 🥇

  This code is a collaborative body of work, with special thanks to: 

   - [leiweibau](https://github.com/leiweibau/Pi.Alert): Things
   - [Macleykun](https://github.com/Macleykun): Help with Dockerfile clean-up
   - [Final-Hawk](https://github.com/Final-Hawk): Help with NTFY, styling and other fixes
   - [TeroRERO](https://github.com/terorero): Spanish translation
<<<<<<< HEAD
   - [jokob-sk](https://github.com/jokob-sk/Pi.Alert): Many more things
=======
   - [jokob-sk](https://github.com/jokob-sk/Pi.Alert): DB Maintenance tools
   - Please see the [Git commit history](https://github.com/jokob-sk/Pi.Alert/commits/main) for a full list of people and their contributions to the project
>>>>>>> 3bb981ac

<!--- --------------------------------------------------------------------- --->
[main]:    ./docs/img/1_devices.jpg           "Main screen"
[screen1]: ./docs/img/2_1_device_details.jpg  "Screen 1"
[screen2]: ./docs/img/2_2_device_sessions.jpg "Screen 2"
[screen3]: ./docs/img/2_3_device_presence.jpg "Screen 3"
[screen4]: ./docs/img/3_presence.jpg          "Screen 4"
[screen5]: ./docs/img/2_4_network.png         "Screen 5"
[screen6]: ./docs/img/2_5_device_nmap_ready.jpg "Screen 6"
[report1]: ./docs/img/4_report_1.jpg          "Report sample 1"
[report2]: ./docs/img/4_report_2.jpg          "Report sample 2"
[maintain_dark]: /docs/img/5_maintain.jpg     "Maintain screen dark"
<|MERGE_RESOLUTION|>--- conflicted
+++ resolved
@@ -10,13 +10,6 @@
 *(Apologies for my English and my limited knowledge of Python, php and
 JavaScript)*
 
-<<<<<<< HEAD
-## Modifications within this Fork
-  - Only one scan cycle
-  - Modified scanmethod. If you want to go back to the original method comment line 488 and uncomment line 491 in ~/pialert/back/pialert.py
-  - Because of the modified scan, the extended scan parameters in the configuration file do not work. For this reason they were removed. 
-  - The Backend has the additional option "cleanup"
-=======
 # Docker image 🐳
 [![Docker](https://github.com/jokob-sk/Pi.Alert/actions/workflows/docker.yml/badge.svg)](https://github.com/jokob-sk/Pi.Alert/actions/workflows/docker.yml)
 [![Docker Image Size](https://img.shields.io/docker/image-size/jokobsk/pi.alert?logo=Docker)](https://hub.docker.com/r/jokobsk/pi.alert)
@@ -31,7 +24,6 @@
 
 
 Dark mode (and Device presence over time) within this fork courtesy of [leiweibau](https://github.com/leiweibau/Pi.Alert)
->>>>>>> 3bb981ac
 
 ## How it works
 The system continuously scans the network for:
@@ -64,23 +56,16 @@
     described
   - Store the information in the DB
   - Report the changes detected by e-mail and/or other services (Pushsafer, NTFY, Gotify)
-<<<<<<< HEAD
-=======
   - Optional speedtest for Device "Internet"
->>>>>>> 3bb981ac
   - DB cleanup tasks via cron
 
   | ![Report 1][report1] | ![Report 2][report2] |
   | -------------------- | -------------------- |
 
 ### Front
-<<<<<<< HEAD
-There is a configurable login to prevent unauthorized use. The default password is "123456". By default, this is disabled. If you want to use password protection, enable it in the configuration file ~/pialert/config/pialert.conf.
-=======
 There is a configurable login to prevent unauthorized use. 
 
 > * Set `PIALERT_WEB_PROTECTION = True` in `pialert.conf` to enable. The default password is `123456`.
->>>>>>> 3bb981ac
 
 A web frontend that allows:
   - Manage the devices inventory and the characteristics
@@ -94,13 +79,9 @@
     - Down alerts
     - IP's
     - Manual Nmap scans
-<<<<<<< HEAD
-    - Speedtest for Device "Internet" in the details view
-=======
     - Optional speedtest for Device "Internet"
     - Simple Network relationship display
     - CSV Export / Import (Experimental)
->>>>>>> 3bb981ac
     - ...
 
   | ![Screen 1][screen1] | ![Screen 2][screen2] |
@@ -126,31 +107,24 @@
 Initially designed to run on a Raspberry Pi, probably it can run on many other
 Linux distributions.
 
-<<<<<<< HEAD
+> ⚠ Please note, this [fork (jokob-sk)](https://github.com/jokob-sk/Pi.Alert) is only tested via the [docker install method](dockerfiles/README.md)
+
+Instructions for [pucherot's original code](https://github.com/pucherot/Pi.Alert/)
+
+- One-step Automated Install:
+  #### `curl -sSL https://github.com/pucherot/Pi.Alert/raw/main/install/pialert_install.sh | bash`
+  
+Instructions for [leiweibau's fork](https://github.com/leiweibau/Pi.Alert/)
+  
 - One-step Automated Install:
   #### `curl -sSL https://github.com/leiweibau/Pi.Alert/raw/main/install/pialert_install.sh | bash`
-=======
-> ⚠ Please note, this [fork (jokob-sk)](https://github.com/jokob-sk/Pi.Alert) is only tested via the [docker install method](dockerfiles/README.md)
-
-Instructions for [pucherot's original code](https://github.com/pucherot/Pi.Alert/)
-
-- One-step Automated Install:
-  #### `curl -sSL https://github.com/pucherot/Pi.Alert/raw/main/install/pialert_install.sh | bash`
-  
-Instructions for [leiweibau's fork](https://github.com/leiweibau/Pi.Alert/)
-  
-- One-step Automated Install:
-  #### `curl -sSL https://github.com/leiweibau/Pi.Alert/raw/main/install/pialert_install.sh | bash`
   
 - One-step Automated Install without Webserver if another Webserver is already installed. (not recommended):
   #### `curl -sSL https://github.com/leiweibau/Pi.Alert/raw/main/install/pialert_install_no_webserver.sh | bash`
->>>>>>> 3bb981ac
-
-- [Installation Guide (step by step)](docs/INSTALL.
-
-
-<<<<<<< HEAD
-=======
+
+- [Installation Guide (step by step)](docs/INSTALL.md)
+
+
 # Update
 <!--- --------------------------------------------------------------------- --->
 - One-step Automated Update (pucherot):
@@ -159,7 +133,6 @@
 - One-step Automated Update (leiweibau):
   #### `curl -sSL https://github.com/leiweibau/Pi.Alert/raw/main/install/pialert_update.sh | bash`
 
->>>>>>> 3bb981ac
 # Uninstall process
 <!--- --------------------------------------------------------------------- --->
   - [Unistall process](docs/UNINSTALL.md)
@@ -216,12 +189,8 @@
    - [Macleykun](https://github.com/Macleykun): Help with Dockerfile clean-up
    - [Final-Hawk](https://github.com/Final-Hawk): Help with NTFY, styling and other fixes
    - [TeroRERO](https://github.com/terorero): Spanish translation
-<<<<<<< HEAD
-   - [jokob-sk](https://github.com/jokob-sk/Pi.Alert): Many more things
-=======
    - [jokob-sk](https://github.com/jokob-sk/Pi.Alert): DB Maintenance tools
    - Please see the [Git commit history](https://github.com/jokob-sk/Pi.Alert/commits/main) for a full list of people and their contributions to the project
->>>>>>> 3bb981ac
 
 <!--- --------------------------------------------------------------------- --->
 [main]:    ./docs/img/1_devices.jpg           "Main screen"
