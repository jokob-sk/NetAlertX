--- conflicted
+++ resolved
@@ -1,7 +1,3 @@
 VERSION           = '3.6_jokobsk'
 VERSION_YEAR      = '2022'
-<<<<<<< HEAD
-VERSION_DATE      = '2022-08-03'
-=======
-VERSION_DATE      = '2022-08-04'
->>>>>>> 3bb981ac
+VERSION_DATE      = '2022-08-03'