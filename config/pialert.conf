--- conflicted
+++ resolved
@@ -7,7 +7,6 @@
 #  Puche 2021        pi.alert.application@gmail.com        GNU GPLv3
 #-------------------------------------------------------------------------------
 
-<<<<<<< HEAD
 # General Settings
 # ----------------------
 PIALERT_PATH      = '/home/pi/pialert'
@@ -62,63 +61,6 @@
 DHCP_ACTIVE       = False
 DHCP_LEASES       = '/etc/pihole/dhcp.leases'
 
-# Maintenance Tasks Cron
-# ----------------------
-DAYS_TO_KEEP_ONLINEHISTORY = 30
-DAYS_TO_KEEP_EVENTS = 90
-=======
-PIALERT_PATH            = '/home/pi/pialert'
-DB_PATH                 = PIALERT_PATH + '/db/pialert.db'
-LOG_PATH                = PIALERT_PATH + '/log'
-VENDORS_DB              = '/usr/share/arp-scan/ieee-oui.txt'
-PRINT_LOG               = False
-TIMEZONE                = 'Europe/Berlin'
-PIALERT_WEB_PROTECTION  = False
-PIALERT_WEB_PASSWORD    = '8d969eef6ecad3c29a3a629280e686cf0c3f5d5a86aff3ca12020c923adc6c92'
-
-# EMAIL settings
-# ----------------------
-SMTP_SERVER             = 'smtp.gmail.com'
-SMTP_PORT               = 587
-SMTP_USER               = 'user@gmail.com'
-SMTP_PASS               = 'password'
-SMTP_SKIP_TLS	          = False
-SMTP_SKIP_LOGIN	        = False
-
-REPORT_MAIL             = False
-REPORT_FROM             = 'Pi.Alert <' + SMTP_USER +'>'
-REPORT_TO               = 'user@gmail.com'
-REPORT_DEVICE_URL       = 'http://pi.alert/deviceDetails.php?mac='
-REPORT_DASHBOARD_URL    = 'http://pi.alert/'
-
-# NTFY (https://ntfy.sh/) settings
-# ----------------------
-REPORT_NTFY             = False
-NTFY_TOPIC              = 'replace_my_secure_topicname_91h889f28'
-REPORT_DASHBOARD_URL    = 'http://pi.alert/'
-
-# PUSHSAFER (https://www.pushsafer.com/) settings
-# ----------------------
-REPORT_PUSHSAFER        = False
-PUSHSAFER_TOKEN         = 'ApiKey'
-
-# DynDNS
-# ----------------------
-# QUERY_MYIP_SERVER       = 'https://diagnostic.opendns.com/myip'
-QUERY_MYIP_SERVER       = 'http://ipv4.icanhazip.com'
-DDNS_ACTIVE             = False
-DDNS_DOMAIN             = 'your_domain.freeddns.org'
-DDNS_USER               = 'dynu_user'
-DDNS_PASSWORD           = 'A0000000B0000000C0000000D0000000'
-DDNS_UPDATE_URL         = 'https://api.dynu.com/nic/update?'
-
-# PIHOLE settings
-# ----------------------
-PIHOLE_ACTIVE           = False
-PIHOLE_DB               = '/etc/pihole/pihole-FTL.db'
-DHCP_ACTIVE             = False
-DHCP_LEASES             = '/etc/pihole/dhcp.leases'
-
 # arp-scan options & samples
 #
 # Scan local network (default)
@@ -129,10 +71,8 @@
 #
 # Scan using interface eth0
 # SCAN_SUBNETS    = '--localnet --interface=eth0'
-
 SCAN_SUBNETS            = '--localnet'
 
 # Maintenance Tasks Cron
 # ----------------------
-DAYS_TO_KEEP_EVENTS = 90
->>>>>>> 3bb981ac
+DAYS_TO_KEEP_EVENTS = 90