<?php 
session_start();

if ($_REQUEST['action'] == 'logout') {
  session_destroy();
  header('Location: /index.php');
}
// ###################################
// ## Login settings locale start
// ###################################
 if (file_exists('../db/setting_darkmode')) {
    $ENABLED_DARKMODE = True;
  }
  foreach (glob("../db/setting_skin*") as $filename) {
    $pia_skin_selected = str_replace('setting_','',basename($filename));
  }
  if (strlen($pia_skin_selected) == 0) {$pia_skin_selected = 'skin-blue';}
  
  foreach (glob("../db/setting_language*") as $filename) {
    $pia_lang_selected = str_replace('setting_language_','',basename($filename));
  }
  if (strlen($pia_lang_selected) == 0) {$pia_lang_selected = 'en_us';}
  require 'php/templates/language/'.$pia_lang_selected.'.php';
// ###################################
// ## Login settings locale end
// ###################################
// ##################################################
// ## Login Processing start
// ##################################################
$config_file = "../config/pialert.conf";
$config_file_lines = file($config_file);

// ###################################
// ## PIALERT_WEB_PROTECTION FALSE
// ###################################

$config_file_lines_bypass = array_values(preg_grep('/^PIALERT_WEB_PROTECTION\s.*/', $config_file_lines));
$protection_line = explode("=", $config_file_lines_bypass[0]);
$Pia_WebProtection = strtolower(trim($protection_line[1]));

if ($Pia_WebProtection == 'false')
  {
      header('Location: /devices.php');
      $_SESSION["login"] = 1;
      exit;
  }

// ###################################
// ## PIALERT_WEB_PROTECTION TRUE
// ###################################

$config_file_lines = array_values(preg_grep('/^PIALERT_WEB_PASSWORD\s.*/', $config_file_lines));
$password_line = explode("'", $config_file_lines[0]);
$Pia_Password = $password_line[1];

if ($Pia_Password == hash('sha256',$_POST["loginpassword"]))
  {
      header('Location: /devices.php');
      $_SESSION["login"] = 1;
  }

if ($_SESSION["login"] == 1)
  {
      header('Location: /devices.php');
  }

if ($_SESSION["login"] != 1)
  {
      if (file_exists('../db/setting_darkmode')) {$ENABLED_DARKMODE = True;}
      if ($Pia_Password == '8d969eef6ecad3c29a3a629280e686cf0c3f5d5a86aff3ca12020c923adc6c92') {
        $login_info = 'Defaultpassword "123456" is still active';
        $login_mode = 'danger';
        $login_headline = 'Password Alert!';
        $login_icon = 'fa-ban';
  } else {
    $login_mode = 'info';
    $login_headline = 'Password Information';
    $login_icon = 'fa-info';
  }

// ##################################################
// ## Login Processing end
// ##################################################
?>

<!DOCTYPE html>
<html>
<head>
  <meta charset="utf-8">
  <meta http-equiv="Cache-Control" content="no-cache, no-store, must-revalidate" />
  <meta http-equiv="Pragma" content="no-cache" />
  <meta http-equiv="Expires" content="0" />
  <meta http-equiv="X-UA-Compatible" content="IE=edge">
  <title>Pi-Alert | Log in</title>
  <!-- Tell the browser to be responsive to screen width -->
  <meta content="width=device-width, initial-scale=1, maximum-scale=1, user-scalable=no" name="viewport">
  <!-- Bootstrap 3.3.7 -->
  <link rel="stylesheet" href="lib/AdminLTE/bower_components/bootstrap/dist/css/bootstrap.min.css">
  <!-- Font Awesome -->
  <link rel="stylesheet" href="lib/AdminLTE/bower_components/font-awesome/css/font-awesome.min.css">
  <!-- Ionicons -->
  <link rel="stylesheet" href="lib/AdminLTE/bower_components/Ionicons/css/ionicons.min.css">
  <!-- Theme style -->
  <link rel="stylesheet" href="lib/AdminLTE/dist/css/AdminLTE.min.css">
  <!-- iCheck -->
  <link rel="stylesheet" href="lib/AdminLTE/plugins/iCheck/square/blue.css">

  <!-- Dark-Mode Patch -->
<?php
if ($ENABLED_DARKMODE === True) {
   echo '<link rel="stylesheet" href="css/dark-patch.css">';
   $BACKGROUND_IMAGE_PATCH='style="background-image: url(\'img/boxed-bg-dark.png\');"';
} else { $BACKGROUND_IMAGE_PATCH='style="background-image: url(\'img/background.png\');"';}
?>

  <link rel="stylesheet" href="/front/css/offline-font.css">
</head>
<body class="hold-transition login-page">
<div class="login-box">
  <div class="login-logo">
    <a href="/index2.php">Pi.<b>Alert</b></a>
  </div>
  <!-- /.login-logo -->
  <div class="login-box-body">
<<<<<<< HEAD
    <p class="login-box-msg">Sign in to start your session</p>

    <form action="/index.php" method="post">
=======
    <p class="login-box-msg"><?php echo $pia_lang['Login_Box'];?></p>
      <form action="/pialert/index.php" method="post">
>>>>>>> 97afbcb7
      <div class="form-group has-feedback">
        <input type="password" class="form-control" placeholder="<?php echo $pia_lang['Login_Psw-box'];?>" name="loginpassword">
        <span class="glyphicon glyphicon-lock form-control-feedback"></span>
      </div>
      <div class="row">
        <div class="col-xs-8">
          <div class="checkbox icheck">
            <label>
              <input type="checkbox" disabled> <?php echo $pia_lang['Login_Remember'];?>
            </label>
          </div>
        </div>
        <!-- /.col -->
        <div class="col-xs-4">
          <button type="submit" class="btn btn-primary btn-block btn-flat"><?php echo $pia_lang['Login_Submit'];?></button>
        </div>
        <!-- /.col -->
      </div>
    </form>

  </div>
  <!-- /.login-box-body -->

  <div class="box-body" style="margin-top: 50px;">
      <div class="alert alert-<?php echo $login_mode;?> alert-dismissible">
          <button type="button" class="close" data-dismiss="alert" aria-hidden="true">×</button>
          <h4><i class="icon fa <?php echo $login_icon;?>"></i><?php echo $login_headline;?></h4>
          <p><?php echo $login_info;?></p>
          <p><?php echo $pia_lang['Login_Psw_run'];?><br><span style="border: solid 1px yellow; padding: 2px;">./reset_password.sh <?php echo $pia_lang['Login_Psw_new'];?></span><br><?php echo $pia_lang['Login_Psw_folder'];?></p>
      </div>
  </div>


</div>
<!-- /.login-box -->


<!-- jQuery 3 -->
<script src="lib/AdminLTE/bower_components/jquery/dist/jquery.min.js"></script>
<!-- Bootstrap 3.3.7 -->
<script src="lib/AdminLTE/bower_components/bootstrap/dist/js/bootstrap.min.js"></script>
<!-- iCheck -->
<script src="lib/AdminLTE/plugins/iCheck/icheck.min.js"></script>
<script>
  $(function () {
    $('input').iCheck({
      checkboxClass: 'icheckbox_square-blue',
      radioClass: 'iradio_square-blue',
      increaseArea: '20%' /* optional */
    });
  });
</script>
</body>
</html>

<?php

  }
?><|MERGE_RESOLUTION|>--- conflicted
+++ resolved
@@ -122,14 +122,8 @@
   </div>
   <!-- /.login-logo -->
   <div class="login-box-body">
-<<<<<<< HEAD
     <p class="login-box-msg">Sign in to start your session</p>
-
     <form action="/index.php" method="post">
-=======
-    <p class="login-box-msg"><?php echo $pia_lang['Login_Box'];?></p>
-      <form action="/pialert/index.php" method="post">
->>>>>>> 97afbcb7
       <div class="form-group has-feedback">
         <input type="password" class="form-control" placeholder="<?php echo $pia_lang['Login_Psw-box'];?>" name="loginpassword">
         <span class="glyphicon glyphicon-lock form-control-feedback"></span>
