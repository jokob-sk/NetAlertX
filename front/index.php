--- conflicted
+++ resolved
@@ -4,11 +4,7 @@
 if ($_REQUEST['action'] == 'logout') {
   session_destroy();
   setcookie("PiAler_SaveLogin", "", time() - 3600);
-<<<<<<< HEAD
-  header('Location: /pialert/index.php');
-=======
   header('Location: index.php');
->>>>>>> 3bb981ac
 }
 // ##################################################
 // ## Login Processing start
@@ -76,11 +72,15 @@
 // active Session or valid cookie (cookie not extends)
 if (($_SESSION["login"] == 1) || ($Pia_Password == $_COOKIE["PiAler_SaveLogin"]))
   {
-<<<<<<< HEAD
+      header('Location: devices.php');
+      $_SESSION["login"] = 1;
+      if (isset($_POST['PWRemember'])) {setcookie("PiAler_SaveLogin", hash('sha256',$_POST["loginpassword"]), time()+604800);}
+  }
+
+// active Session or valid cookie (cookie not extends)
+if (($_SESSION["login"] == 1) || ($Pia_Password == $_COOKIE["PiAler_SaveLogin"]))
+  {
       header('Location: /pialert/devices.php');
-=======
-      header('Location: devices.php');
->>>>>>> 3bb981ac
       $_SESSION["login"] = 1;
   }
 
@@ -141,20 +141,12 @@
 <body class="hold-transition login-page">
 <div class="login-box">
   <div class="login-logo">
-<<<<<<< HEAD
-    <a href="/pialert/index.php">Pi.<b>Alert</b></a>
-=======
     <a href="/index2.php">Pi.<b>Alert</b></a>
->>>>>>> 3bb981ac
   </div>
   <!-- /.login-logo -->
   <div class="login-box-body">
     <p class="login-box-msg"><?php echo $pia_lang['Login_Box'];?></p>
-<<<<<<< HEAD
-      <form action="/pialert/index.php" method="post">
-=======
       <form action="index.php" method="post">
->>>>>>> 3bb981ac
       <div class="form-group has-feedback">
         <input type="password" class="form-control" placeholder="<?php echo $pia_lang['Login_Psw-box'];?>" name="loginpassword">
         <span class="glyphicon glyphicon-lock form-control-feedback"></span>
