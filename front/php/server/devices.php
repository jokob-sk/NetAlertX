<?php
//------------------------------------------------------------------------------
//  Pi.Alert
//  Open Source Network Guard / WIFI & LAN intrusion detector 
//
//  devices.php - Front module. Server side. Manage Devices
//------------------------------------------------------------------------------
//  Puche 2021        pi.alert.application@gmail.com        GNU GPLv3
//------------------------------------------------------------------------------
// ## TimeZone processing
$config_file = "../../../config/pialert.conf";
$config_file_lines = file($config_file);
$config_file_lines_timezone = array_values(preg_grep('/^TIMEZONE\s.*/', $config_file_lines));
$timezone_line = explode("'", $config_file_lines_timezone[0]);
$Pia_TimeZone = $timezone_line[1];
date_default_timezone_set($Pia_TimeZone);

foreach (glob("../../../db/setting_language*") as $filename) {
    $pia_lang_selected = str_replace('setting_language_','',basename($filename));
}
if (strlen($pia_lang_selected) == 0) {$pia_lang_selected = 'en_us';}

//------------------------------------------------------------------------------
  // External files
  require 'db.php';
  require 'util.php';
  require '../templates/language/'.$pia_lang_selected.'.php';

//------------------------------------------------------------------------------
//  Action selector
//------------------------------------------------------------------------------
  // Set maximum execution time to 15 seconds
  ini_set ('max_execution_time','30');
  
  // Open DB
  OpenDB();

  // Action functions
  if (isset ($_REQUEST['action']) && !empty ($_REQUEST['action'])) {
    $action = $_REQUEST['action'];
    switch ($action) {
      case 'getDeviceData':           getDeviceData();                         break;
      case 'setDeviceData':           setDeviceData();                         break;
      case 'getNetworkNodes':         getNetworkNodes();                       break;
      case 'deleteDevice':            deleteDevice();                          break;
<<<<<<< HEAD
      case 'getNetworkNodes':         getNetworkNodes();                       break;
      case 'deleteAllWithEmptyMACs':  deleteAllWithEmptyMACs();                break;
=======
      case 'deleteAllWithEmptyMACs':  deleteAllWithEmptyMACs();                break;      
>>>>>>> 3bb981ac
      case 'createBackupDB':          createBackupDB();                        break;
      case 'restoreBackupDB':         restoreBackupDB();                       break;
      case 'deleteAllDevices':        deleteAllDevices();                      break;
      case 'runScan15min':            runScan15min();                          break;
      case 'runScan1min':             runScan1min();                           break;
      case 'deleteUnknownDevices':    deleteUnknownDevices();                  break;
      case 'deleteEvents':            deleteEvents();                          break;
      case 'deleteEvents30':          deleteEvents30();                        break;
      case 'deleteActHistory':        deleteActHistory();                      break;
      case 'deleteDeviceEvents':      deleteDeviceEvents();                    break;
      case 'PiaBackupDBtoArchive':    PiaBackupDBtoArchive();                  break;
      case 'PiaRestoreDBfromArchive': PiaRestoreDBfromArchive();               break;
      case 'PiaPurgeDBBackups':       PiaPurgeDBBackups();                     break;
      case 'PiaEnableDarkmode':       PiaEnableDarkmode();                     break;
      case 'PiaToggleArpScan':        PiaToggleArpScan();                      break; 
      case 'ExportCSV':               ExportCSV();                             break;    
      case 'ImportCSV':               ImportCSV();                             break;     

      case 'getDevicesTotals':        getDevicesTotals();                      break;
      case 'getDevicesList':          getDevicesList();                        break;
      case 'getDevicesListCalendar':  getDevicesListCalendar();                break;

      case 'getOwners':               getOwners();                             break;
      case 'getDeviceTypes':          getDeviceTypes();                        break;
      case 'getGroups':               getGroups();                             break;
      case 'getLocations':            getLocations();                          break;

      default:                        logServerConsole ('Action: '. $action);  break;
    }
  }


//------------------------------------------------------------------------------
//  Query Device Data
//------------------------------------------------------------------------------
function getDeviceData() {
  global $db;

  // Request Parameters
  $periodDate = getDateFromPeriod();
  $mac = $_REQUEST['mac'];

  // Device Data
  $sql = 'SELECT rowid, *,
            CASE WHEN dev_AlertDeviceDown=1 AND dev_PresentLastScan=0 THEN "Down"
                 WHEN dev_PresentLastScan=1 THEN "On-line"
                 ELSE "Off-line" END as dev_Status
          FROM Devices
          WHERE dev_MAC="'. $mac .'" or cast(rowid as text)="'. $mac. '"';
  $result = $db->query($sql);
  $row = $result -> fetchArray (SQLITE3_ASSOC);
  $deviceData = $row;
  $mac = $deviceData['dev_MAC'];

<<<<<<< HEAD
  $deviceData['dev_Network_Node_MAC'] = $row['dev_Infrastructure'];
  $deviceData['dev_Network_Node_port'] = $row['dev_Infrastructure_port'];
=======
  $deviceData['dev_Network_Node_MAC_ADDR'] = $row['dev_Network_Node_MAC_ADDR'];
  $deviceData['dev_Network_Node_port'] = $row['dev_Network_Node_port'];
>>>>>>> 3bb981ac
  $deviceData['dev_FirstConnection'] = formatDate ($row['dev_FirstConnection']); // Date formated
  $deviceData['dev_LastConnection'] =  formatDate ($row['dev_LastConnection']);  // Date formated

  $deviceData['dev_RandomMAC'] = ( in_array($mac[1], array("2","6","A","E","a","e")) ? 1 : 0);

  // Count Totals
  $condition = ' WHERE eve_MAC="'. $mac .'" AND eve_DateTime >= '. $periodDate;

  // Connections
  $sql = 'SELECT COUNT(*) FROM Sessions
          WHERE ses_MAC="'. $mac .'"
          AND (   ses_DateTimeConnection    >= '. $periodDate .'
               OR ses_DateTimeDisconnection >= '. $periodDate .'
               OR ses_StillConnected = 1 )';
  $result = $db->query($sql);
  $row = $result -> fetchArray (SQLITE3_NUM);
  $deviceData['dev_Sessions'] = $row[0];
  
  // Events
  $sql = 'SELECT COUNT(*) FROM Events '. $condition .' AND eve_EventType <> "Connected" AND eve_EventType <> "Disconnected" ';
  $result = $db->query($sql);
  $row = $result -> fetchArray (SQLITE3_NUM);
  $deviceData['dev_Events'] = $row[0];

  // Down Alerts
  $sql = 'SELECT COUNT(*) FROM Events '. $condition .' AND eve_EventType = "Device Down"';
  $result = $db->query($sql);
  $row = $result -> fetchArray (SQLITE3_NUM);
  $deviceData['dev_DownAlerts'] = $row[0];

  // Get current date using php, sql datetime does not return time respective to timezone.
  $currentdate = date("Y-m-d H:i:s");
  // Presence hours
  $sql = 'SELECT CAST(( MAX (0, SUM (julianday (IFNULL (ses_DateTimeDisconnection,"'. $currentdate .'" ))
                                     - julianday (CASE WHEN ses_DateTimeConnection < '. $periodDate .' THEN '. $periodDate .'
                                                       ELSE ses_DateTimeConnection END)) *24 )) AS INT)
          FROM Sessions
          WHERE ses_MAC="'. $mac .'"
            AND ses_DateTimeConnection IS NOT NULL
            AND (ses_DateTimeDisconnection IS NOT NULL OR ses_StillConnected = 1 )
            AND (   ses_DateTimeConnection    >= '. $periodDate .'
                 OR ses_DateTimeDisconnection >= '. $periodDate .'
                 OR ses_StillConnected = 1 )';
  $result = $db->query($sql);
  $row = $result -> fetchArray (SQLITE3_NUM);
  $deviceData['dev_PresenceHours'] = round ($row[0]);

  // Return json
  echo (json_encode ($deviceData));
}


//------------------------------------------------------------------------------
//  Update Device Data
//------------------------------------------------------------------------------
function setDeviceData() {
  global $db;
  global $pia_lang;

  // sql
  $sql = 'UPDATE Devices SET
<<<<<<< HEAD
                 dev_Name            = "'. quotes($_REQUEST['name'])         .'",
                 dev_Owner           = "'. quotes($_REQUEST['owner'])        .'",
                 dev_DeviceType      = "'. quotes($_REQUEST['type'])         .'",
                 dev_Vendor          = "'. quotes($_REQUEST['vendor'])       .'",
                 dev_Favorite        = "'. quotes($_REQUEST['favorite'])     .'",
                 dev_Group           = "'. quotes($_REQUEST['group'])        .'",
                 dev_Location        = "'. quotes($_REQUEST['location'])     .'",
                 dev_Comments        = "'. quotes($_REQUEST['comments'])     .'",
                 dev_Infrastructure  = "'. quotes($_REQUEST['networknode']).'",
                 dev_Infrastructure_port  = "'. quotes($_REQUEST['networknodeport']).'",
                 dev_StaticIP        = "'. quotes($_REQUEST['staticIP'])     .'",
                 dev_ScanCycle       = "'. quotes($_REQUEST['scancycle'])    .'",
                 dev_AlertEvents     = "'. quotes($_REQUEST['alertevents'])  .'",
                 dev_AlertDeviceDown = "'. quotes($_REQUEST['alertdown'])    .'",
                 dev_SkipRepeated    = "'. quotes($_REQUEST['skiprepeated']) .'",
                 dev_NewDevice       = "'. quotes($_REQUEST['newdevice'])    .'",
                 dev_Archived        = "'. quotes($_REQUEST['archived'])     .'"
=======
                 dev_Name                   = "'. quotes($_REQUEST['name'])         .'",
                 dev_Owner                  = "'. quotes($_REQUEST['owner'])        .'",
                 dev_DeviceType             = "'. quotes($_REQUEST['type'])         .'",
                 dev_Vendor                 = "'. quotes($_REQUEST['vendor'])       .'",
                 dev_Favorite               = "'. quotes($_REQUEST['favorite'])     .'",
                 dev_Group                  = "'. quotes($_REQUEST['group'])        .'",
                 dev_Location               = "'. quotes($_REQUEST['location'])     .'",
                 dev_Comments               = "'. quotes($_REQUEST['comments'])     .'",
                 dev_Network_Node_MAC_ADDR  = "'. quotes($_REQUEST['networknode']).'",
                 dev_Network_Node_port      = "'. quotes($_REQUEST['networknodeport']).'",
                 dev_StaticIP               = "'. quotes($_REQUEST['staticIP'])     .'",
                 dev_ScanCycle              = "'. quotes($_REQUEST['scancycle'])    .'",
                 dev_AlertEvents            = "'. quotes($_REQUEST['alertevents'])  .'",
                 dev_AlertDeviceDown        = "'. quotes($_REQUEST['alertdown'])    .'",
                 dev_SkipRepeated           = "'. quotes($_REQUEST['skiprepeated']) .'",
                 dev_NewDevice              = "'. quotes($_REQUEST['newdevice'])    .'",
                 dev_Archived               = "'. quotes($_REQUEST['archived'])     .'"
>>>>>>> 3bb981ac
          WHERE dev_MAC="' . $_REQUEST['mac'] .'"';
  // update Data
  $result = $db->query($sql);

  // check result
  if ($result == TRUE) {
    echo $pia_lang['BackDevices_DBTools_UpdDev'];
  } else {
    echo $pia_lang['BackDevices_DBTools_UpdDevError']."\n\n$sql \n\n". $db->lastErrorMsg();
  }
}


//------------------------------------------------------------------------------
//  Delete Device
//------------------------------------------------------------------------------
function deleteDevice() {
  global $db;
  global $pia_lang;

  // sql
  $sql = 'DELETE FROM Devices WHERE dev_MAC="' . $_REQUEST['mac'] .'"';
  // execute sql
  $result = $db->query($sql);

  // check result
  if ($result == TRUE) {
    echo $pia_lang['BackDevices_DBTools_DelDev_a'];
  } else {
    echo $pia_lang['BackDevices_DBTools_DelDevError_a']."\n\n$sql \n\n". $db->lastErrorMsg();
  }
}

//------------------------------------------------------------------------------
//  Delete all devices with empty MAC addresses
//------------------------------------------------------------------------------
function deleteAllWithEmptyMACs() {
  global $db;
  global $pia_lang;

  // sql
  $sql = 'DELETE FROM Devices WHERE dev_MAC=""';
  // execute sql
  $result = $db->query($sql);

  // check result
  if ($result == TRUE) {
    echo $pia_lang['BackDevices_DBTools_DelDev_b'];
  } else {
    echo $pia_lang['BackDevices_DBTools_DelDevError_b']."\n\n$sql \n\n". $db->lastErrorMsg();
  }
}

//------------------------------------------------------------------------------
//  Delete all devices with empty MAC addresses
//------------------------------------------------------------------------------
function deleteUnknownDevices() {
  global $db;
  global $pia_lang;

  // sql
  $sql = 'DELETE FROM Devices WHERE dev_Name="(unknown)"';
  // execute sql
  $result = $db->query($sql);

  // check result
  if ($result == TRUE) {
    echo $pia_lang['BackDevices_DBTools_DelDev_b'];
  } else {
    echo $pia_lang['BackDevices_DBTools_DelDevError_b']."\n\n$sql \n\n". $db->lastErrorMsg();
  }
}

//------------------------------------------------------------------------------
//  Delete Device Events
//------------------------------------------------------------------------------
function deleteDeviceEvents() {
  global $db;
  global $pia_lang;

  // sql
  $sql = 'DELETE FROM Events WHERE eve_MAC="' . $_REQUEST['mac'] .'"';
  // execute sql
  $result = $db->query($sql);

  // check result
  if ($result == TRUE) {
    echo $pia_lang['BackDevices_DBTools_DelEvents'];
  } else {
    echo $pia_lang['BackDevices_DBTools_DelEventsError']."\n\n$sql \n\n". $db->lastErrorMsg();
  }
}

//------------------------------------------------------------------------------
//  Delete all devices 
//------------------------------------------------------------------------------
function deleteAllDevices() {
  global $db;
  global $pia_lang;

  // sql
  $sql = 'DELETE FROM Devices';
  // execute sql
  $result = $db->query($sql);

  // check result
  if ($result == TRUE) {
    echo $pia_lang['BackDevices_DBTools_DelDev_b'];
  } else {
    echo $pia_lang['BackDevices_DBTools_DelDevError_b']."\n\n$sql \n\n". $db->lastErrorMsg();
  }
}

//------------------------------------------------------------------------------
//  Delete all Events 
//------------------------------------------------------------------------------
function deleteEvents() {
  global $db;
  global $pia_lang;

  // sql
  $sql = 'DELETE FROM Events';
  // execute sql
  $result = $db->query($sql);

  // check result
  if ($result == TRUE) {
    echo $pia_lang['BackDevices_DBTools_DelEvents'];
  } else {
    echo $pia_lang['BackDevices_DBTools_DelEventsError']."\n\n$sql \n\n". $db->lastErrorMsg();
  }
}

//------------------------------------------------------------------------------
//  Delete all Events older than 30 days
//------------------------------------------------------------------------------
function deleteEvents30() {
  global $db;
  global $pia_lang;

  // sql
  $sql = "DELETE FROM Events WHERE eve_DateTime <= date('now', '-30 day')";
  // execute sql
  $result = $db->query($sql);

  // check result
  if ($result == TRUE) {
    echo $pia_lang['BackDevices_DBTools_DelEvents'];
  } else {
    echo $pia_lang['BackDevices_DBTools_DelEventsError']."\n\n$sql \n\n". $db->lastErrorMsg();
  }
}

//------------------------------------------------------------------------------
//  Delete History
//------------------------------------------------------------------------------
function deleteActHistory() {
  global $db;
  global $pia_lang;

  // sql
  $sql = 'DELETE FROM Online_History';
  // execute sql
  $result = $db->query($sql);

  // check result
  if ($result == TRUE) {
    echo $pia_lang['BackDevices_DBTools_DelActHistory'];
  } else {
    echo $pia_lang['BackDevices_DBTools_DelActHistoryError']."\n\n$sql \n\n". $db->lastErrorMsg();
  }
}

//------------------------------------------------------------------------------
//  Backup DB to Archiv
//------------------------------------------------------------------------------
function PiaBackupDBtoArchive() {
  // prepare fast Backup
  $file = '../../../db/pialert.db';
  $newfile = '../../../db/pialert.db.latestbackup';
  global $pia_lang;

  // copy files as a fast Backup
  if (!copy($file, $newfile)) {
      echo $pia_lang['BackDevices_Backup_CopError'];
  } else {
    // Create archive with actual date
    $Pia_Archive_Name = 'pialertdb_'.date("Ymd_His").'.zip';
    $Pia_Archive_Path = '../../../db/';
    exec('zip -j '.$Pia_Archive_Path.$Pia_Archive_Name.' ../../../db/pialert.db', $output);
    // chheck if archive exists
    if (file_exists($Pia_Archive_Path.$Pia_Archive_Name) && filesize($Pia_Archive_Path.$Pia_Archive_Name) > 0) {
      echo $pia_lang['BackDevices_Backup_okay'].': ('.$Pia_Archive_Name.')';
      unlink($newfile);
      echo("<meta http-equiv='refresh' content='1'>");
    } else {
      echo $pia_lang['BackDevices_Backup_Failed'].' (pialert.db.latestbackup)';
    }
  }

}

//------------------------------------------------------------------------------
//  Restore DB from Archiv
//------------------------------------------------------------------------------
function PiaRestoreDBfromArchive() {
  // prepare fast Backup
  $file = '../../../db/pialert.db';
  $oldfile = '../../../db/pialert.db.prerestore';
  global $pia_lang;

  // copy files as a fast Backup
  if (!copy($file, $oldfile)) {
      echo $pia_lang['BackDevices_Restore_CopError'];
  } else {
    // extract latest archive and overwrite the actual pialert.db
    $Pia_Archive_Path = '../../../db/';
    exec('/bin/ls -Art '.$Pia_Archive_Path.'*.zip | /bin/tail -n 1 | /usr/bin/xargs -n1 /bin/unzip -o -d ../../../db/', $output);
    // check if the pialert.db exists
    if (file_exists($file)) {
       echo $pia_lang['BackDevices_Restore_okay'];
       unlink($oldfile);
       echo("<meta http-equiv='refresh' content='1'>");
     } else {
       echo $pia_lang['BackDevices_Restore_Failed'];
     }
  }

}

//------------------------------------------------------------------------------
//  Purge Backups
//------------------------------------------------------------------------------
function PiaPurgeDBBackups() {
  global $pia_lang;

  $Pia_Archive_Path = '../../../db';
  $Pia_Backupfiles = array();
  $files = array_diff(scandir($Pia_Archive_Path, SCANDIR_SORT_DESCENDING), array('.', '..', 'pialert.db', 'pialertdb-reset.zip'));

  foreach ($files as &$item) 
    {
      $item = $Pia_Archive_Path.'/'.$item;
      if (stristr($item, 'setting_') == '') {array_push($Pia_Backupfiles, $item);}
    }

  if (sizeof($Pia_Backupfiles) > 3) 
    {
      rsort($Pia_Backupfiles);
      unset($Pia_Backupfiles[0], $Pia_Backupfiles[1], $Pia_Backupfiles[2]);
      $Pia_Backupfiles_Purge = array_values($Pia_Backupfiles);
      for ($i = 0; $i < sizeof($Pia_Backupfiles_Purge); $i++) 
        {
          unlink($Pia_Backupfiles_Purge[$i]);
        }
  }
  echo $pia_lang['BackDevices_DBTools_Purge'];
  echo("<meta http-equiv='refresh' content='1'>");
    
}

//------------------------------------------------------------------------------
//  Export CSV of devices
//------------------------------------------------------------------------------
function ExportCSV() {

  header("Content-Type: application/octet-stream");
  header("Content-Transfer-Encoding: Binary");
  header("Content-disposition: attachment; filename=\"devices.csv\"");

  global $db;
  $func_result = $db->query("SELECT * FROM Devices");        

  // prepare CSV header row
  // header array with column names 
  $columns = getDevicesColumns();

  // wrap the headers with " (quotes) 
  $resultCSV = '"'.implode('","', $columns).'"';  

  //and append a new line
  $resultCSV = $resultCSV."\n";

  // retrieve the devices from the DB
  while ($row = $func_result -> fetchArray (SQLITE3_ASSOC)) {   

    // loop through columns and add values to the string 
    $index = 0;
    foreach ($columns as $columnName) {

      // add quotes around the value to prevent issues with commas in fields
      $resultCSV = $resultCSV.'"'.$row[$columnName].'"';

      // detect last loop - skip as no comma needed
      if ($index != count($columns) - 1  )
      {
        $resultCSV = $resultCSV.',';
      }
      $index++;
    } 

    //$resultCSV = $resultCSV.implode(",", [$row["dev_MAC"], $row["dev_Name"]]);
    $resultCSV = $resultCSV."\n";
  }

  //write the built CSV string
  echo $resultCSV;    
}

//------------------------------------------------------------------------------
//  Import CSV of devices
//------------------------------------------------------------------------------
function ImportCSV() {


  $file = '../../../config/devices.csv';

  if (file_exists($file)) {

    global $db;
    global $pia_lang;

    $error = "";

    // sql
    $sql = 'DELETE FROM Devices';
    // execute sql
    $result = $db->query($sql);    

    // Open the CSV file with read-only mode
    $csvFile = fopen($file, 'r');

    // Skip the first line
    fgetcsv($csvFile);

    $columns = getDevicesColumns();

    // Parse data from CSV file line by line (max 10000 lines)
    while (($row = fgetcsv($csvFile, 10000, ",")) !== FALSE)
    {
      $sql = 'INSERT INTO Devices ('.implode(',', $columns).') VALUES ("' .implode('","', $row).'")';

      $result = $db->query($sql);

      // check result
      if ($result != TRUE) {
        $error = $db->lastErrorMsg();
        // break the while loop on error
        break;
      } 
    }

    // Close opened CSV file
    fclose($csvFile);
   
    if($error == "")
    {
      // import succesful
      echo $pia_lang['BackDevices_DBTools_ImportCSV'];

    }
    else{
      // an error occurred while writing to the DB, display the last error message 
      echo $pia_lang['BackDevices_DBTools_ImportCSVError']."\n\n$sql \n\n".$error;
    }
    
   } else {
    echo $pia_lang['BackDevices_DBTools_ImportCSVMissing'];    
   }


   $db->close();

}

//------------------------------------------------------------------------------
//  Toggle Dark/Light Themes
//------------------------------------------------------------------------------
function PiaEnableDarkmode() {
  $file = '../../../db/setting_darkmode';
  global $pia_lang;

  if (file_exists($file)) {
      echo $pia_lang['BackDevices_darkmode_disabled'];
      unlink($file);
      echo("<meta http-equiv='refresh' content='1'>");
     } else {
      echo $pia_lang['BackDevices_darkmode_enabled'];
      $darkmode = fopen($file, 'w');
      echo("<meta http-equiv='refresh' content='1'>");
     }
  }


//------------------------------------------------------------------------------
//  Toggle on/off Arp-Scans
//------------------------------------------------------------------------------
function PiaToggleArpScan() {
  $file = '../../../db/setting_stoparpscan';
  global $pia_lang;

  if (file_exists($file)) {
      echo $pia_lang['BackDevices_Arpscan_enabled'];
      unlink($file);
      echo("<meta http-equiv='refresh' content='1'>");
     } else {
      echo $pia_lang['BackDevices_Arpscan_disabled'];
      $startarpscan = fopen($file, 'w');
      echo("<meta http-equiv='refresh' content='1'>");
     }
  }

//------------------------------------------------------------------------------
//  Query total numbers of Devices by status
//------------------------------------------------------------------------------
function getDevicesTotals() {
<<<<<<< HEAD
  global $db;

  // combined query
  $result = $db->query(
        'SELECT 
        (SELECT COUNT(*) FROM Devices '. getDeviceCondition ('all').') as devices, 
        (SELECT COUNT(*) FROM Devices '. getDeviceCondition ('connected').') as connected, 
        (SELECT COUNT(*) FROM Devices '. getDeviceCondition ('favorites').') as favorites, 
        (SELECT COUNT(*) FROM Devices '. getDeviceCondition ('new').') as new, 
        (SELECT COUNT(*) FROM Devices '. getDeviceCondition ('down').') as down, 
        (SELECT COUNT(*) FROM Devices '. getDeviceCondition ('archived').') as archived
   ');

  $row = $result -> fetchArray (SQLITE3_NUM);   

  echo (json_encode (array ($row[0], $row[1], $row[2], $row[3], $row[4], $row[5])));
=======

  $resultJSON = "";

  if(getCache("getDevicesTotals") != "")
  {
    $resultJSON = getCache("getDevicesTotals");
  } else
  {
    global $db;

    // combined query
    $result = $db->query(
          'SELECT 
          (SELECT COUNT(*) FROM Devices '. getDeviceCondition ('all').') as devices, 
          (SELECT COUNT(*) FROM Devices '. getDeviceCondition ('connected').') as connected, 
          (SELECT COUNT(*) FROM Devices '. getDeviceCondition ('favorites').') as favorites, 
          (SELECT COUNT(*) FROM Devices '. getDeviceCondition ('new').') as new, 
          (SELECT COUNT(*) FROM Devices '. getDeviceCondition ('down').') as down, 
          (SELECT COUNT(*) FROM Devices '. getDeviceCondition ('archived').') as archived
    ');

    $row = $result -> fetchArray (SQLITE3_NUM); 
    $resultJSON = json_encode (array ($row[0], $row[1], $row[2], $row[3], $row[4], $row[5]));

    // save to cache
    setCache("getDevicesTotals", $resultJSON );
  }  

  echo ($resultJSON);
>>>>>>> 3bb981ac
}


//------------------------------------------------------------------------------
//  Query the List of devices in a determined Status
//------------------------------------------------------------------------------
function getDevicesList() {
  global $db;

  // SQL
  $condition = getDeviceCondition ($_REQUEST['status']);

  $sql = 'SELECT rowid, *, CASE
            WHEN dev_AlertDeviceDown=1 AND dev_PresentLastScan=0 THEN "Down"
            WHEN dev_NewDevice=1 THEN "New"
            WHEN dev_PresentLastScan=1 THEN "On-line"
            ELSE "Off-line"
          END AS dev_Status
          FROM Devices '. $condition;
  $result = $db->query($sql);

  // arrays of rows
  $tableData = array();
  while ($row = $result -> fetchArray (SQLITE3_ASSOC)) {
    $tableData['data'][] = array ($row['dev_Name'],
                                  $row['dev_Owner'],
                                  $row['dev_DeviceType'],
                                  $row['dev_Favorite'],
                                  $row['dev_Group'],
                                  formatDate ($row['dev_FirstConnection']),
                                  formatDate ($row['dev_LastConnection']),
                                  $row['dev_LastIP'],
                                  ( in_array($row['dev_MAC'][1], array("2","6","A","E","a","e")) ? 1 : 0),
                                  $row['dev_Status'],
                                  $row['dev_MAC'], // MAC (hidden)
                                  formatIPlong ($row['dev_LastIP']), // IP orderable
                                  $row['rowid'] // Rowid (hidden)
                                 );
  }

  // Control no rows
  if (empty($tableData['data'])) {
    $tableData['data'] = '';
  }

  // Return json
  echo (json_encode ($tableData));
}


//------------------------------------------------------------------------------
//  Query the List of devices for calendar
//------------------------------------------------------------------------------
function getDevicesListCalendar() {
  global $db;

  // SQL
  $condition = getDeviceCondition ($_REQUEST['status']);
  $result = $db->query('SELECT * FROM Devices ' . $condition);

  // arrays of rows
  $tableData = array();
  while ($row = $result -> fetchArray (SQLITE3_ASSOC)) {
    if ($row['dev_Favorite'] == 1) {
      $row['dev_Name'] = '<span class="text-yellow">&#9733</span>&nbsp'. $row['dev_Name'];
    }

    $tableData[] = array ('id'       => $row['dev_MAC'],
                          'title'    => $row['dev_Name'],
                          'favorite' => $row['dev_Favorite']);
  }

  // Return json
  echo (json_encode ($tableData));
}


//------------------------------------------------------------------------------
//  Query the List of Owners
//------------------------------------------------------------------------------
function getOwners() {
  global $db;

  // SQL
  $sql = 'SELECT DISTINCT 1 as dev_Order, dev_Owner
          FROM Devices
          WHERE dev_Owner <> "(unknown)" AND dev_Owner <> ""
            AND dev_Favorite = 1
        UNION
          SELECT DISTINCT 2 as dev_Order, dev_Owner
          FROM Devices
          WHERE dev_Owner <> "(unknown)" AND dev_Owner <> ""
            AND dev_Favorite = 0
            AND dev_Owner NOT IN
               (SELECT dev_Owner FROM Devices WHERE dev_Favorite = 1)
        ORDER BY 1,2 ';
  $result = $db->query($sql);

  // arrays of rows
  $tableData = array();
  while ($row = $result -> fetchArray (SQLITE3_ASSOC)) {
    $tableData[] = array ('order' => $row['dev_Order'],
                          'name'  => $row['dev_Owner']);
  }

  // Return json
  echo (json_encode ($tableData));
}


//------------------------------------------------------------------------------
//  Query Device Data
//------------------------------------------------------------------------------
function getNetworkNodes() {
  global $db;

  // Device Data
  $sql = 'SELECT * FROM Devices WHERE dev_DeviceType in (  "AP", "Gateway", "Powerline", "Switch", "WLAN", "PLC", "Router","USB LAN Adapter", "USB WIFI Adapter")';

  $result = $db->query($sql);

  // arrays of rows
  $tableData = array();
  while ($row = $result -> fetchArray (SQLITE3_ASSOC)) {   
    // Push row data
    $tableData[] = array('id'    => $row['dev_MAC'], 
                         'name'  => $row['dev_Name'] );                        
  }
  
  // Control no rows
  if (empty($tableData)) {
    $tableData = [];
  }
  
    // Return json
  echo (json_encode ($tableData));
}


//------------------------------------------------------------------------------
//  Query the List of types
//------------------------------------------------------------------------------
function getDeviceTypes() {
  global $db;

  $networkTypes = getNetworkTypes();

  // SQL
  $sql = 'SELECT DISTINCT 9 as dev_Order, dev_DeviceType
          FROM Devices
          WHERE dev_DeviceType NOT IN ("",
                 "Smartphone", "Tablet",
                 "Laptop", "Mini PC", "PC", "Printer", "Server", "Singleboard Computer (SBC)",
                 "Game Console", "SmartTV", "TV Decoder", "Virtual Assistance",
                 "Clock", "House Appliance", "Phone", "Radio",
                 "AP", "Gateway", "Powerline", "Switch", "WLAN", "PLC", "Router","USB LAN Adapter", "USB WIFI Adapter" )

          UNION SELECT 1 as dev_Order, "Smartphone"
          UNION SELECT 1 as dev_Order, "Tablet"

          UNION SELECT 2 as dev_Order, "Laptop"
          UNION SELECT 2 as dev_Order, "Mini PC"
          UNION SELECT 2 as dev_Order, "PC"
          UNION SELECT 2 as dev_Order, "Printer"
          UNION SELECT 2 as dev_Order, "Server"
          UNION SELECT 2 as dev_Order, "Singleboard Computer (SBC)"
          UNION SELECT 2 as dev_Order, "NAS"

          UNION SELECT 3 as dev_Order, "Domotic"
          UNION SELECT 3 as dev_Order, "Game Console"
          UNION SELECT 3 as dev_Order, "SmartTV"
          UNION SELECT 3 as dev_Order, "TV Decoder"
          UNION SELECT 3 as dev_Order, "Virtual Assistance"

          UNION SELECT 4 as dev_Order, "Clock"
          UNION SELECT 4 as dev_Order, "House Appliance"
          UNION SELECT 4 as dev_Order, "Phone"
          UNION SELECT 4 as dev_Order, "Radio"

          -- network devices
          UNION SELECT 5 as dev_Order, "AP"
          UNION SELECT 5 as dev_Order, "Gateway"
          UNION SELECT 5 as dev_Order, "Powerline"
          UNION SELECT 5 as dev_Order, "Switch"
          UNION SELECT 5 as dev_Order, "WLAN"
          UNION SELECT 5 as dev_Order, "PLC"
          UNION SELECT 5 as dev_Order, "Router"
          UNION SELECT 5 as dev_Order, "USB LAN Adapter"
          UNION SELECT 5 as dev_Order, "USB WIFI Adapter"

          UNION SELECT 10 as dev_Order, "Other"

          ORDER BY 1,2';

          
  $result = $db->query($sql);

  // arrays of rows
  $tableData = array();
  while ($row = $result -> fetchArray (SQLITE3_ASSOC)) {
    $tableData[] = array ('order' => $row['dev_Order'],
                          'name'  => $row['dev_DeviceType']);
  }

  // Return json
  echo (json_encode ($tableData));
}
//------------------------------------------------------------------------------
//  Query the List of groups
//------------------------------------------------------------------------------
function getGroups() {
  global $db;

  // SQL
  $sql = 'SELECT DISTINCT 1 as dev_Order, dev_Group
          FROM Devices
          WHERE dev_Group NOT IN ("(unknown)", "Others") AND dev_Group <> ""
          UNION SELECT 1 as dev_Order, "Always on"
          UNION SELECT 1 as dev_Order, "Friends"
          UNION SELECT 1 as dev_Order, "Personal"
          UNION SELECT 2 as dev_Order, "Others"
          ORDER BY 1,2 ';
  $result = $db->query($sql);

  // arrays of rows
  $tableData = array();
  while ($row = $result -> fetchArray (SQLITE3_ASSOC)) {
    $tableData[] = array ('order' => $row['dev_Order'],
                          'name'  => $row['dev_Group']);
  }

  // Return json
  echo (json_encode ($tableData));
}


//------------------------------------------------------------------------------
//  Query the List of locations
//------------------------------------------------------------------------------
function getLocations() {
  global $db;

  // SQL
  $sql = 'SELECT DISTINCT 9 as dev_Order, dev_Location
          FROM Devices
          WHERE dev_Location <> ""
            AND dev_Location NOT IN (
                "Bathroom", "Bedroom", "Dining room", "Hallway",
                "Kitchen", "Laundry", "Living room", "Study", 
                "Attic", "Basement", "Garage", 
                "Back yard", "Garden", "Terrace",
                "Other")

          UNION SELECT 1 as dev_Order, "Bathroom"
          UNION SELECT 1 as dev_Order, "Bedroom"
          UNION SELECT 1 as dev_Order, "Dining room"
          UNION SELECT 1 as dev_Order, "Hall"  
          UNION SELECT 1 as dev_Order, "Kitchen"
          UNION SELECT 1 as dev_Order, "Laundry"
          UNION SELECT 1 as dev_Order, "Living room"
          UNION SELECT 1 as dev_Order, "Study" 

          UNION SELECT 2 as dev_Order, "Attic"
          UNION SELECT 2 as dev_Order, "Basement" 
          UNION SELECT 2 as dev_Order, "Garage" 

          UNION SELECT 3 as dev_Order, "Back yard"
          UNION SELECT 3 as dev_Order, "Garden" 
          UNION SELECT 3 as dev_Order, "Terrace"

          UNION SELECT 10 as dev_Order, "Other"
          ORDER BY 1,2 ';


 
  $result = $db->query($sql);

  // arrays of rows
  $tableData = array();
  while ($row = $result -> fetchArray (SQLITE3_ASSOC)) {
    $tableData[] = array ('order' => $row['dev_Order'],
                          'name'  => $row['dev_Location']);
  }

  // Return json
  echo (json_encode ($tableData));
}


//------------------------------------------------------------------------------
//  Query Device Data
//------------------------------------------------------------------------------
function getNetworkNodes() {
  global $db;

  // Device Data
  $sql = 'SELECT * FROM network_infrastructure';

  $result = $db->query($sql);

  // arrays of rows
  $tableData = array();
  while ($row = $result -> fetchArray (SQLITE3_ASSOC)) {   
    // Push row data
    $tableData[] = array('id'    => $row['device_id'], 
                         'name'  => $row['net_device_name'].'/'.$row['net_device_typ'] );                        
  }
  
  // Control no rows
  if (empty($tableData)) {
    $tableData = [];
  }
  
    // Return json
  echo (json_encode ($tableData));
}


//------------------------------------------------------------------------------
//  Status Where conditions
//------------------------------------------------------------------------------
function getDeviceCondition ($deviceStatus) {
  switch ($deviceStatus) {
    case 'all':        return 'WHERE dev_Archived=0';                                                      break;
    case 'connected':  return 'WHERE dev_Archived=0 AND dev_PresentLastScan=1';                            break;
    case 'favorites':  return 'WHERE dev_Archived=0 AND dev_Favorite=1';                                   break;
    case 'new':        return 'WHERE dev_Archived=0 AND dev_NewDevice=1';                                  break;
    case 'down':       return 'WHERE dev_Archived=0 AND dev_AlertDeviceDown=1 AND dev_PresentLastScan=0';  break;
    case 'archived':   return 'WHERE dev_Archived=1';                                                      break;
    default:           return 'WHERE 1=0';                                                                 break;
  }
}


?><|MERGE_RESOLUTION|>--- conflicted
+++ resolved
@@ -43,12 +43,7 @@
       case 'setDeviceData':           setDeviceData();                         break;
       case 'getNetworkNodes':         getNetworkNodes();                       break;
       case 'deleteDevice':            deleteDevice();                          break;
-<<<<<<< HEAD
-      case 'getNetworkNodes':         getNetworkNodes();                       break;
-      case 'deleteAllWithEmptyMACs':  deleteAllWithEmptyMACs();                break;
-=======
       case 'deleteAllWithEmptyMACs':  deleteAllWithEmptyMACs();                break;      
->>>>>>> 3bb981ac
       case 'createBackupDB':          createBackupDB();                        break;
       case 'restoreBackupDB':         restoreBackupDB();                       break;
       case 'deleteAllDevices':        deleteAllDevices();                      break;
@@ -103,13 +98,8 @@
   $deviceData = $row;
   $mac = $deviceData['dev_MAC'];
 
-<<<<<<< HEAD
-  $deviceData['dev_Network_Node_MAC'] = $row['dev_Infrastructure'];
-  $deviceData['dev_Network_Node_port'] = $row['dev_Infrastructure_port'];
-=======
   $deviceData['dev_Network_Node_MAC_ADDR'] = $row['dev_Network_Node_MAC_ADDR'];
   $deviceData['dev_Network_Node_port'] = $row['dev_Network_Node_port'];
->>>>>>> 3bb981ac
   $deviceData['dev_FirstConnection'] = formatDate ($row['dev_FirstConnection']); // Date formated
   $deviceData['dev_LastConnection'] =  formatDate ($row['dev_LastConnection']);  // Date formated
 
@@ -171,25 +161,6 @@
 
   // sql
   $sql = 'UPDATE Devices SET
-<<<<<<< HEAD
-                 dev_Name            = "'. quotes($_REQUEST['name'])         .'",
-                 dev_Owner           = "'. quotes($_REQUEST['owner'])        .'",
-                 dev_DeviceType      = "'. quotes($_REQUEST['type'])         .'",
-                 dev_Vendor          = "'. quotes($_REQUEST['vendor'])       .'",
-                 dev_Favorite        = "'. quotes($_REQUEST['favorite'])     .'",
-                 dev_Group           = "'. quotes($_REQUEST['group'])        .'",
-                 dev_Location        = "'. quotes($_REQUEST['location'])     .'",
-                 dev_Comments        = "'. quotes($_REQUEST['comments'])     .'",
-                 dev_Infrastructure  = "'. quotes($_REQUEST['networknode']).'",
-                 dev_Infrastructure_port  = "'. quotes($_REQUEST['networknodeport']).'",
-                 dev_StaticIP        = "'. quotes($_REQUEST['staticIP'])     .'",
-                 dev_ScanCycle       = "'. quotes($_REQUEST['scancycle'])    .'",
-                 dev_AlertEvents     = "'. quotes($_REQUEST['alertevents'])  .'",
-                 dev_AlertDeviceDown = "'. quotes($_REQUEST['alertdown'])    .'",
-                 dev_SkipRepeated    = "'. quotes($_REQUEST['skiprepeated']) .'",
-                 dev_NewDevice       = "'. quotes($_REQUEST['newdevice'])    .'",
-                 dev_Archived        = "'. quotes($_REQUEST['archived'])     .'"
-=======
                  dev_Name                   = "'. quotes($_REQUEST['name'])         .'",
                  dev_Owner                  = "'. quotes($_REQUEST['owner'])        .'",
                  dev_DeviceType             = "'. quotes($_REQUEST['type'])         .'",
@@ -207,7 +178,6 @@
                  dev_SkipRepeated           = "'. quotes($_REQUEST['skiprepeated']) .'",
                  dev_NewDevice              = "'. quotes($_REQUEST['newdevice'])    .'",
                  dev_Archived               = "'. quotes($_REQUEST['archived'])     .'"
->>>>>>> 3bb981ac
           WHERE dev_MAC="' . $_REQUEST['mac'] .'"';
   // update Data
   $result = $db->query($sql);
@@ -624,24 +594,6 @@
 //  Query total numbers of Devices by status
 //------------------------------------------------------------------------------
 function getDevicesTotals() {
-<<<<<<< HEAD
-  global $db;
-
-  // combined query
-  $result = $db->query(
-        'SELECT 
-        (SELECT COUNT(*) FROM Devices '. getDeviceCondition ('all').') as devices, 
-        (SELECT COUNT(*) FROM Devices '. getDeviceCondition ('connected').') as connected, 
-        (SELECT COUNT(*) FROM Devices '. getDeviceCondition ('favorites').') as favorites, 
-        (SELECT COUNT(*) FROM Devices '. getDeviceCondition ('new').') as new, 
-        (SELECT COUNT(*) FROM Devices '. getDeviceCondition ('down').') as down, 
-        (SELECT COUNT(*) FROM Devices '. getDeviceCondition ('archived').') as archived
-   ');
-
-  $row = $result -> fetchArray (SQLITE3_NUM);   
-
-  echo (json_encode (array ($row[0], $row[1], $row[2], $row[3], $row[4], $row[5])));
-=======
 
   $resultJSON = "";
 
@@ -671,7 +623,6 @@
   }  
 
   echo ($resultJSON);
->>>>>>> 3bb981ac
 }
 
 
