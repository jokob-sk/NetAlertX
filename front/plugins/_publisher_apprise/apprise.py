--- conflicted
+++ resolved
@@ -11,15 +11,10 @@
 
 import conf
 from const import confFileName, logPath
+from utils.datetime_utils import timeNowDB
 from plugin_helper import Plugin_Objects
-<<<<<<< HEAD
 from logger import mylog, Logger
 from helper import timeNowTZ, get_setting_value
-=======
-from logger import mylog, Logger, append_line_to_file
-from helper import get_setting_value
-from utils.datetime_utils import timeNowDB
->>>>>>> 9f6086e5
 from models.notification_instance import NotificationInstance
 from database import DB
 from pytz import timezone
@@ -69,16 +64,6 @@
 
         # Log result
         plugin_objects.add_object(
-<<<<<<< HEAD
-            primaryId=pluginName,
-            secondaryId=timeNowTZ(),
-            watched1=notification["GUID"],
-            watched2=result,
-            watched3="null",
-            watched4="null",
-            extra="null",
-            foreignKey=notification["GUID"],
-=======
             primaryId   = pluginName,
             secondaryId = timeNowDB(),            
             watched1    = notification["GUID"],
@@ -87,7 +72,6 @@
             watched4    = 'null',
             extra       = 'null',
             foreignKey  = notification["GUID"]
->>>>>>> 9f6086e5
         )
 
     plugin_objects.write_result_file()
