{
  "code_name": "set_password",
  "template_type": "database-entry",
  "unique_prefix": "SETPWD",
  "plugin_type": "system",
  "enabled": true,
  "data_source": "script",
  "show_ui": false,
  "localized": [
    "display_name",
    "description",
    "icon"
  ],
  "display_name": [
    {
      "language_code": "en_us",
      "string": "Set password"
    },
    {
      "language_code": "es_es",
      "string": "Establecer contraseña"
    },
    {
      "language_code": "de_de",
      "string": "Passwort setzen"
    }
  ],
  "description": [
    {
      "language_code": "en_us",
      "string": "A simple plugin to set the web ui password on app start."
    },
    {
      "language_code": "es_es",
      "string": "Un complemento simple para configurar la contraseña de la interfaz de usuario web al iniciar la aplicación."
    },
    {
      "language_code": "de_de",
      "string": "Ein Plugin zum Setzen des Passworts beim Applikationsstart."
    }
  ],
  "icon": [
    {
      "language_code": "en_us",
      "string": "<i class=\"fa fa-lock\"></i>"
    },
    {
      "language_code": "es_es",
      "string": "<i class=\"fa fa-lock\"></i>"
    },
    {
      "language_code": "de_de",
      "string": "<i class=\"fa fa-lock\"></i>"
    }
  ],
  "params": [
    {
      "name": "password",
      "type": "setting",
      "value": "SETPWD_password"
    }
  ],
  "settings": [
    {
      "function": "RUN",
      "events": [
        "run"
      ],
      "type": "text.select",
      "default_value": "disabled",
      "options": [
        "disabled",
        "before_config_save"
      ],
      "localized": [
        "name",
        "description"
      ],
      "name": [
        {
          "language_code": "en_us",
          "string": "When to run"
        },
        {
          "language_code": "es_es",
          "string": "Cuándo ejecuta"
        },
        {
          "language_code": "de_de",
          "string": "Wann ausführen"
        }
      ],
      "description": [
        {
          "language_code": "en_us",
          "string": "Set to <code>before_config_save</code> and specify password to reset your pasword in <code>SETPWD_password</code>. You can set to <code>disabled</code> once the password is changed."
        },
        {
          "language_code": "es_es",
          "string": "Configure en <code>before_config_save</code> y especifique la contraseña para restablecer su contraseña en <code>SETPWD_password</code>. Puede establecer <code>deshabilitado</code> una vez que se cambia la contraseña."
        },
        {
          "language_code": "de_de",
          "string": "<code>before_config_save</code> auswählen und ein neues Passwort in <code>SETPWD_password</code> eingeben um das Passwort zurückzusetzen. Kann auf <code>disabled</code> gestellt werden, sobald das Passwort geändert wurde."
        }
      ]
    },
    {
      "function": "CMD",
<<<<<<< HEAD
      "type": "text",
      "default_value": "/home/pi/pialert/back/pialert-cli set_password {password}",
      "options": [],
      "localized": [
        "name",
        "description"
      ],
      "name": [
        {
          "language_code": "en_us",
          "string": "Command"
        },
        {
          "language_code": "es_es",
          "string": "Comando"
        },
        {
          "language_code": "de_de",
          "string": "Befehl"
        }
      ],
      "description": [
        {
          "language_code": "en_us",
          "string": "Command to run"
        },
        {
          "language_code": "es_es",
          "string": "Comando a ejecutar"
        },
        {
          "language_code": "de_de",
          "string": "Auszuführender Befehl."
        }
      ]
    },
    {
      "function": "password",
      "type": "password",
      "maxLength": 50,
      "default_value": "123456",
      "options": [],
      "localized": [
        "name",
        "description"
      ],
      "name": [
        {
          "language_code": "en_us",
          "string": "Password"
        },
        {
          "language_code": "es_es",
          "string": "Contraseña"
        },
        {
          "language_code": "de_de",
          "string": "Passwort"
        }
      ],
      "description": [
        {
          "language_code": "en_us",
          "string": "The default password is <code>123456</code>. To change the password run <code>/home/pi/pialert/back/pialert-cli set_password {password}</code> in the container"
        },
        {
          "language_code": "es_es",
          "string": "La contraseña predeterminada es <code>123456</code>. Para cambiar la contraseña, ejecute <code>/home/pi/pialert/back/pialert-cli set_password {password}</code> en el contenedor"
        },
        {
          "language_code": "de_de",
          "string": "Das standardmäßige Passwort ist <code>123456</code>. Den Befehl <code>/home/pi/pialert/back/pialert-cli set_password {password}</code> im Container ausführen, um ein neues Passwort zu setzen."
        }
      ]
    }
=======
      "type": "readonly",
      "default_value":"/home/pi/pialert/back/pialert-cli set_password {password}",
      "options": [],
      "localized": ["name", "description"],
      "name" : [{
          "language_code":"en_us",
          "string" : "Command"
      },
	  {
          "language_code":"es_es",
          "string" : "Comando"
      }],
      "description": [{
          "language_code":"en_us",
          "string" : "Command to run"
      },
	  {
          "language_code":"es_es",
          "string" : "Comando a ejecutar"
      }]
  },
  {
    "function": "password",
    "type": "password",
    "maxLength": 50,
    "default_value": "123456",
    "options": [],
    "localized": ["name", "description"],
    "name": [
      {
        "language_code": "en_us",
        "string": "Password"
      },
      {
        "language_code": "es_es",
        "string": "Contraseña"
      }	  
    ],
    "description": [
      {
        "language_code": "en_us",
        "string": "The default password is <code>123456</code>. To change it, you can either use this plugin (follow the instructions in the <code>SETPWD_RUN</code> setting) or run <code>/home/pi/pialert/back/pialert-cli set_password {password}</code> in the container."
      },
      {
        "language_code": "es_es",
        "string": "La contraseña predeterminada es <code>123456</code>. Para cambiar la contraseña, ejecute <code>/home/pi/pialert/back/pialert-cli set_password {password}</code> en el contenedor"
      }	  
    ]
  }
    
          
>>>>>>> b5afdb2b
  ]
}<|MERGE_RESOLUTION|>--- conflicted
+++ resolved
@@ -107,8 +107,7 @@
     },
     {
       "function": "CMD",
-<<<<<<< HEAD
-      "type": "text",
+      "type": "readonly",
       "default_value": "/home/pi/pialert/back/pialert-cli set_password {password}",
       "options": [],
       "localized": [
@@ -183,58 +182,5 @@
         }
       ]
     }
-=======
-      "type": "readonly",
-      "default_value":"/home/pi/pialert/back/pialert-cli set_password {password}",
-      "options": [],
-      "localized": ["name", "description"],
-      "name" : [{
-          "language_code":"en_us",
-          "string" : "Command"
-      },
-	  {
-          "language_code":"es_es",
-          "string" : "Comando"
-      }],
-      "description": [{
-          "language_code":"en_us",
-          "string" : "Command to run"
-      },
-	  {
-          "language_code":"es_es",
-          "string" : "Comando a ejecutar"
-      }]
-  },
-  {
-    "function": "password",
-    "type": "password",
-    "maxLength": 50,
-    "default_value": "123456",
-    "options": [],
-    "localized": ["name", "description"],
-    "name": [
-      {
-        "language_code": "en_us",
-        "string": "Password"
-      },
-      {
-        "language_code": "es_es",
-        "string": "Contraseña"
-      }	  
-    ],
-    "description": [
-      {
-        "language_code": "en_us",
-        "string": "The default password is <code>123456</code>. To change it, you can either use this plugin (follow the instructions in the <code>SETPWD_RUN</code> setting) or run <code>/home/pi/pialert/back/pialert-cli set_password {password}</code> in the container."
-      },
-      {
-        "language_code": "es_es",
-        "string": "La contraseña predeterminada es <code>123456</code>. Para cambiar la contraseña, ejecute <code>/home/pi/pialert/back/pialert-cli set_password {password}</code> en el contenedor"
-      }	  
-    ]
-  }
-    
-          
->>>>>>> b5afdb2b
   ]
 }