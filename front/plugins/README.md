# 🔌 Plugins

NetAlertX supports additional plugins to extend its functionality, each with its own settings and options. Plugins can be loaded via the General -> `LOADED_PLUGINS` setting. For custom plugin development, refer to the [Plugin development guide](/docs/PLUGINS_DEV.md).   

>[!NOTE]
> Please check this [Plugins debugging guide](https://github.com/jokob-sk/NetAlertX/blob/main/docs/DEBUG_PLUGINS.md) and the corresponding Plugin documentation in the below table if you are facing issues.  

## ⚡ Quick start

> [!TIP]
> You can load additional Plugins via the General -> `LOADED_PLUGINS` setting. 

1. Pick your `🔍 dev scanner` plugin (e.g. `ARPSCAN` or `NMAPDEV`), or import devices into the application with an `📥 importer` plugin. (See **✅Enabling plugins** below)
2. Pick a `▶️ publisher` plugin, if you want to send notifications. If you don't see a publisher you'd like to use, look at the  [📚_publisher_apprise](/front/plugins/_publisher_apprise/) plugin which is a proxy for over 80 notification services. 
3. Setup your [Network topology diagram](/docs/NETWORK_TREE.md)
4. Fine-tune [Notifications](/docs/NOTIFICATIONS.md)
5. [Backup your setup](/docs/BACKUPS.md)
6. Contribute and [Create custom plugins](/docs/PLUGINS_DEV.md)


## 📑 Available Plugins
 
Device-detecting plugins insert values into the `CurrentScan` database table.  The plugins that are not required are safe to ignore, however, it makes sense to have at least some device-detecting plugins enabled, such as `ARPSCAN` or `NMAPDEV`. 


<<<<<<< HEAD
| ID          | Type  | Description                                         | Features | Required | Data source | Detailed docs                                                      |
| ----------- | ----- | --------------------------------------------------- | -------- | -------- | ----------- | ------------------------------------------------------------------ |
| `APPRISE`   | ▶️     | Apprise notification proxy                          |          |          | Script      | [_publisher_apprise](/front/plugins/_publisher_apprise/)           |
| `ARPSCAN`   | 🔍     | ARP-scan on current network                         |          |          | Script      | [arp_scan](/front/plugins/arp_scan/)                               |
| `AVAHISCAN` | ♻     | Avahi (mDNS-based) name resolution                  |          |          | Script      | [avahi_scan](/front/plugins/avahi_scan/)                           |
| `CSVBCKP`   | ⚙     | CSV devices backup                                  |          |          | Script      | [csv_backup](/front/plugins/csv_backup/)                           |
| `DBCLNP`    | ⚙     | Database cleanup                                    |          | Yes*     | Script      | [db_cleanup](/front/plugins/db_cleanup/)                           |
| `DDNS`      | ⚙     | DDNS update                                         |          |          | Script      | [ddns_update](/front/plugins/ddns_update/)                         |
| `DHCPLSS`   | 🔍/📥   | Import devices from DHCP leases                     |          |          | Script      | [dhcp_leases](/front/plugins/dhcp_leases/)                         |
| `DHCPSRVS`  | ♻     | DHCP servers                                        |          |          | Script      | [dhcp_servers](/front/plugins/dhcp_servers/)                       |
| `INTRNT`    | 🔍     | Internet IP scanner                                 |          |          | Script      | [internet_ip](/front/plugins/internet_ip/)                         |
| `INTRSPD`   | ♻     | Internet speed test                                 |          |          | Script      | [internet_speedtest](/front/plugins/internet_speedtest/)           |
| `MAINT`     | ⚙     | Maintenance of logs, etc.                           |          |          | Script      | [maintenance](/front/plugins/maintenance/)                         |
| `MQTT`      | ▶️     | MQTT for synching to Home Assistant                 |          |          | Script      | [_publisher_mqtt](/front/plugins/_publisher_mqtt/)                 |
| `NBTSCAN`   | ♻     | Nbtscan (NetBIOS-based) name resolution             |          |          | Script      | [nbtscan_scan](/front/plugins/nbtscan_scan/)                       |
| `NEWDEV`    | ⚙     | New device template                                 |          | Yes      | Template    | [newdev_template](/front/plugins/newdev_template/)                 |
| `NMAP`      | ♻     | Nmap port scanning & discovery                      |          |          | Script      | [nmap_scan](/front/plugins/nmap_scan/)                             |
| `NMAPDEV`   | 🔍     | Nmap dev scan on current network                    |          |          | Script      | [nmap_dev_scan](/front/plugins/nmap_dev_scan/)                     |
| `NSLOOKUP`  | ♻     | NSLookup (DNS-based) name resolution                |          |          | Script      | [nslookup_scan](/front/plugins/nslookup_scan/)                     |
| `NTFPRCS`   | ⚙     | Notification processing                             |          | Yes      | Template    | [notification_processing](/front/plugins/notification_processing/) |
| `NTFY`      | ▶️     | NTFY notifications                                  |          |          | Script      | [_publisher_ntfy](/front/plugins/_publisher_ntfy/)                 |
| `OMDSDN`    | 📥     | OMADA TP-Link import                                | 🖧 🔄      |          | Script      | [omada_sdn_imp](/front/plugins/omada_sdn_imp/)                     |
| `PIHOLE`    | 🔍/📥   | Pi-hole device import & sync                        |          |          | SQLite DB   | [pihole_scan](/front/plugins/pihole_scan/)                         |
| `PUSHSAFER` | ▶️     | Pushsafer notifications                             |          |          | Script      | [_publisher_pushsafer](/front/plugins/_publisher_pushsafer/)       |
| `PUSHOVER`  | ▶️     | Pushover notifications                              |          |          | Script      | [_publisher_pushover](/front/plugins/_publisher_pushover/)         |
| `SETPWD`    | ⚙     | Set password                                        |          | Yes      | Template    | [set_password](/front/plugins/set_password/)                       |
| `SMTP`      | ▶️     | Email notifications                                 |          |          | Script      | [_publisher_email](/front/plugins/_publisher_email/)               |
| `SNMPDSC`   | 🔍/📥   | SNMP device import & sync                           |          |          | Script      | [snmp_discovery](/front/plugins/snmp_discovery/)                   |
| `SYNC`      | 🔍/⚙/📥 | Sync & import from NetAlertX instances              | 🖧 🔄      |          | Script      | [sync](/front/plugins/sync/)                                       |
| `TELEGRAM`  | ▶️     | Telegram notifications                              |          |          | Script      | [_publisher_telegram](/front/plugins/_publisher_telegram/)         |
| `UNDIS`     | 🔍/📥   | Create dummy devices                                |          |          | Script      | [undiscoverables](/front/plugins/undiscoverables/)                 |
| `UNFIMP`    | 🔍/📥   | UniFi device import & sync                          | 🖧        |          | Script      | [unifi_import](/front/plugins/unifi_import/)                       |
| `VNDRPDT`   | ⚙     | Vendor database update                              |          |          | Script      | [vendor_update](/front/plugins/vendor_update/)                     |
| `WEBHOOK`   | ▶️     | Webhook notifications                               |          |          | Script      | [_publisher_webhook](/front/plugins/_publisher_webhook/)           |
| `WEBMON`    | ♻     | Website down monitoring                             |          |          | Script      | [website_monitor](/front/plugins/website_monitor/)                 |
| `FREEBOX`   | 🔍/♻   | Pull data and names from a Freebox/Iliadbox gateway |          |          | Script      | [freebox](/front/plugins/freebox/)                                 |
=======
| ID            | Type    | Description                                | Features | Required | Data source  | Detailed docs                                                       |
|---------------|---------|--------------------------------------------|----------|----------|--------------------|---------------------------------------------------------------|
| `APPRISE`     | ▶️      | Apprise notification proxy                |           |          | Script       | [_publisher_apprise](/front/plugins/_publisher_apprise/)          |
| `ARPSCAN`     | 🔍      | ARP-scan on current network               |           |          | Script       | [arp_scan](/front/plugins/arp_scan/)                              |
| `AVAHISCAN`   | ♻       | Avahi (mDNS-based) name resolution        |           |          | Script       | [avahi_scan](/front/plugins/avahi_scan/)                          |
| `CSVBCKP`     | ⚙       | CSV devices backup                        |           |          | Script       | [csv_backup](/front/plugins/csv_backup/)                          |
| `DBCLNP`      | ⚙       | Database cleanup                          |           |  Yes*    | Script       | [db_cleanup](/front/plugins/db_cleanup/)                          |
| `DDNS`        | ⚙       | DDNS update                               |           |          | Script       | [ddns_update](/front/plugins/ddns_update/)                        |
| `DHCPLSS`     | 🔍/📥   | Import devices from DHCP leases           |           |          | Script       | [dhcp_leases](/front/plugins/dhcp_leases/)                        |
| `DHCPSRVS`    | ♻       | DHCP servers                              |           |          | Script       | [dhcp_servers](/front/plugins/dhcp_servers/)                      |
| `INTRNT`      | 🔍      | Internet IP scanner                       |           |          | Script       | [internet_ip](/front/plugins/internet_ip/)                        |
| `INTRSPD`     | ♻       | Internet speed test                       |           |          | Script       | [internet_speedtest](/front/plugins/internet_speedtest/)          |
| `MAINT`       | ⚙       | Maintenance of logs, etc.                 |           |          | Script       | [maintenance](/front/plugins/maintenance/)                        |
| `MQTT`        | ▶️      | MQTT for synching to Home Assistant       |           |          | Script       | [_publisher_mqtt](/front/plugins/_publisher_mqtt/)                |
| `NBTSCAN`     | ♻       | Nbtscan (NetBIOS-based) name resolution   |           |          | Script       | [nbtscan_scan](/front/plugins/nbtscan_scan/)                      |
| `NEWDEV`      | ⚙       | New device template                       |           |  Yes     | Template     | [newdev_template](/front/plugins/newdev_template/)                |
| `NMAP`        | ♻       | Nmap port scanning & discovery            |           |          | Script       | [nmap_scan](/front/plugins/nmap_scan/)                            |
| `NMAPDEV`     | 🔍      | Nmap dev scan on current network          |           |          | Script       | [nmap_dev_scan](/front/plugins/nmap_dev_scan/)                    |
| `NSLOOKUP`    | ♻       | NSLookup (DNS-based) name resolution      |           |          | Script       | [nslookup_scan](/front/plugins/nslookup_scan/)                    |
| `NTFPRCS`     | ⚙       | Notification processing                   |           |  Yes     | Template     | [notification_processing](/front/plugins/notification_processing/)|
| `NTFY`        | ▶️      | NTFY notifications                        |           |          | Script       | [_publisher_ntfy](/front/plugins/_publisher_ntfy/)                |
| `OMDSDN`      | 📥      | OMADA TP-Link import                      |   🖧 🔄   |          | Script       | [omada_sdn_imp](/front/plugins/omada_sdn_imp/)                    |
| `PIHOLE`      | 🔍/📥   | Pi-hole device import & sync              |           |          | SQLite DB    | [pihole_scan](/front/plugins/pihole_scan/)                        |
| `PUSHSAFER`   | ▶️      | Pushsafer notifications                   |           |          | Script       | [_publisher_pushsafer](/front/plugins/_publisher_pushsafer/)      |
| `PUSHOVER`    | ▶️      | Pushover notifications                    |           |          | Script       | [_publisher_pushover](/front/plugins/_publisher_pushover/)        |
| `SETPWD`      | ⚙       | Set password                              |           |  Yes     | Template     | [set_password](/front/plugins/set_password/)                      |
| `SMTP`        | ▶️      | Email notifications                       |           |          | Script       | [_publisher_email](/front/plugins/_publisher_email/)              |
| `SNMPDSC`     | 🔍/📥   | SNMP device import & sync                 |           |          | Script       | [snmp_discovery](/front/plugins/snmp_discovery/)                  |
| `SYNC`        | 🔍/⚙/📥| Sync & import from NetAlertX instances    |   🖧 🔄    |          | Script       | [sync](/front/plugins/sync/)                                     |
| `TELEGRAM`    | ▶️      | Telegram notifications                    |          |          | Script    | [_publisher_telegram](/front/plugins/_publisher_telegram/)             |
| `UNDIS`       | 🔍/📥   | Create dummy devices                      |           |          | Script       | [undiscoverables](/front/plugins/undiscoverables/)                |
| `UNFIMP`      | 🔍/📥   | UniFi device import & sync                |  🖧       |          | Script       | [unifi_import](/front/plugins/unifi_import/)                      |
| `VNDRPDT`     | ⚙       | Vendor database update                    |           |          | Script       | [vendor_update](/front/plugins/vendor_update/)                    |
| `WEBHOOK`     | ▶️      | Webhook notifications                     |           |          | Script       | [_publisher_webhook](/front/plugins/_publisher_webhook/)          |
| `WEBMON`      | ♻       | Website down monitoring                   |           |          | Script       | [website_monitor](/front/plugins/website_monitor/)                |
| `IPNEIGH`     | 🔍       | Scan ARP (IPv4) and NDP (IPv6) tables   |           |          | Script       | [ipneigh](/front/plugins/ipneigh/)                |
  
>>>>>>> 826bd8f5

> \* The database cleanup plugin (`DBCLNP`) is not _required_ but the app will become unusable after a while if not executed.
>
> \** The Undiscoverables plugin (`UNDIS`) inserts only user-specified dummy devices.

> ⌚It's recommended to use the same schedule interval for all plugins responsible for discovering new devices.

## Plugin types


| Plugin type | Icon | Description                                                      | When to run            | Required | Data source [?](/docs/PLUGINS_DEV.md) |
| ----------- | ---- | ---------------------------------------------------------------- | ---------------------- | -------- | ------------------------------------- |
| publisher   | ▶️    | Sending notifications to services.                               | `on_notification`      | ✖        | Script                                |
| dev scanner | 🔍    | Create devices in the app, manages online/offline device status. | `schedule`             | ✖        | Script / SQLite DB                    |
| importer    | 📥    | Importing devices from another service.                          | `schedule`             | ✖        | Script / SQLite DB                    |
| system      | ⚙    | Providing core system functionality.                             | `schedule` / always on | ✖/✔      | Script / Template                     |
| other       | ♻    | Other scanners, e.g. for name resolution                         | misc                   | ✖        | Script / Template                     |

## Features

| Icon | Description                                                  |
| ---- | ------------------------------------------------------------ |
| 🖧    | Auto-imports the network topology diagram                    |
| 🔄    | Has the option to sync some data back into the plugin source |


## ✅Enabling plugins

Plugins can be enabled via Settings, and can be disabled as needed. 

1. Research which plugin you'd like to use and load the required plugins in Settings via the `LOADED_PLUGINS` setting.
1. Save the changes and review the Settings of the newly loaded plugins. 
1. Change the `<prefix>_RUN` Setting to the recommended or custom value as per the documentation of the given setting  
    - If using `schedule` on a `🔍 dev scanner` plugin, make sure the schedules are the same across all `🔍 dev scanner` plugins

### Disabling, Unloading and Ignoring plugins

1. Change the `<prefix>_RUN` Setting to `disabled` if you want to disable the plugin, but keep the settings
1. If you want to speed up the application, you can unload the plugin by unselecting it in the `LOADED_PLUGINS` setting.
    - Careful, once you save the Settings Unloaded plugin settings will be lost (old `app.conf` files are kept in the `/config` folder) 
1. You can completely ignore plugins by placing a `ignore_plugin` file into the plugin directory. Ignored plugins won't show up in the `LOADED_PLUGINS` setting.

## 🆕 Developing new custom plugins

If you want to develop a custom plugin, please read this [Plugin development guide](/docs/PLUGINS_DEV.md).<|MERGE_RESOLUTION|>--- conflicted
+++ resolved
@@ -23,44 +23,6 @@
 Device-detecting plugins insert values into the `CurrentScan` database table.  The plugins that are not required are safe to ignore, however, it makes sense to have at least some device-detecting plugins enabled, such as `ARPSCAN` or `NMAPDEV`. 
 
 
-<<<<<<< HEAD
-| ID          | Type  | Description                                         | Features | Required | Data source | Detailed docs                                                      |
-| ----------- | ----- | --------------------------------------------------- | -------- | -------- | ----------- | ------------------------------------------------------------------ |
-| `APPRISE`   | ▶️     | Apprise notification proxy                          |          |          | Script      | [_publisher_apprise](/front/plugins/_publisher_apprise/)           |
-| `ARPSCAN`   | 🔍     | ARP-scan on current network                         |          |          | Script      | [arp_scan](/front/plugins/arp_scan/)                               |
-| `AVAHISCAN` | ♻     | Avahi (mDNS-based) name resolution                  |          |          | Script      | [avahi_scan](/front/plugins/avahi_scan/)                           |
-| `CSVBCKP`   | ⚙     | CSV devices backup                                  |          |          | Script      | [csv_backup](/front/plugins/csv_backup/)                           |
-| `DBCLNP`    | ⚙     | Database cleanup                                    |          | Yes*     | Script      | [db_cleanup](/front/plugins/db_cleanup/)                           |
-| `DDNS`      | ⚙     | DDNS update                                         |          |          | Script      | [ddns_update](/front/plugins/ddns_update/)                         |
-| `DHCPLSS`   | 🔍/📥   | Import devices from DHCP leases                     |          |          | Script      | [dhcp_leases](/front/plugins/dhcp_leases/)                         |
-| `DHCPSRVS`  | ♻     | DHCP servers                                        |          |          | Script      | [dhcp_servers](/front/plugins/dhcp_servers/)                       |
-| `INTRNT`    | 🔍     | Internet IP scanner                                 |          |          | Script      | [internet_ip](/front/plugins/internet_ip/)                         |
-| `INTRSPD`   | ♻     | Internet speed test                                 |          |          | Script      | [internet_speedtest](/front/plugins/internet_speedtest/)           |
-| `MAINT`     | ⚙     | Maintenance of logs, etc.                           |          |          | Script      | [maintenance](/front/plugins/maintenance/)                         |
-| `MQTT`      | ▶️     | MQTT for synching to Home Assistant                 |          |          | Script      | [_publisher_mqtt](/front/plugins/_publisher_mqtt/)                 |
-| `NBTSCAN`   | ♻     | Nbtscan (NetBIOS-based) name resolution             |          |          | Script      | [nbtscan_scan](/front/plugins/nbtscan_scan/)                       |
-| `NEWDEV`    | ⚙     | New device template                                 |          | Yes      | Template    | [newdev_template](/front/plugins/newdev_template/)                 |
-| `NMAP`      | ♻     | Nmap port scanning & discovery                      |          |          | Script      | [nmap_scan](/front/plugins/nmap_scan/)                             |
-| `NMAPDEV`   | 🔍     | Nmap dev scan on current network                    |          |          | Script      | [nmap_dev_scan](/front/plugins/nmap_dev_scan/)                     |
-| `NSLOOKUP`  | ♻     | NSLookup (DNS-based) name resolution                |          |          | Script      | [nslookup_scan](/front/plugins/nslookup_scan/)                     |
-| `NTFPRCS`   | ⚙     | Notification processing                             |          | Yes      | Template    | [notification_processing](/front/plugins/notification_processing/) |
-| `NTFY`      | ▶️     | NTFY notifications                                  |          |          | Script      | [_publisher_ntfy](/front/plugins/_publisher_ntfy/)                 |
-| `OMDSDN`    | 📥     | OMADA TP-Link import                                | 🖧 🔄      |          | Script      | [omada_sdn_imp](/front/plugins/omada_sdn_imp/)                     |
-| `PIHOLE`    | 🔍/📥   | Pi-hole device import & sync                        |          |          | SQLite DB   | [pihole_scan](/front/plugins/pihole_scan/)                         |
-| `PUSHSAFER` | ▶️     | Pushsafer notifications                             |          |          | Script      | [_publisher_pushsafer](/front/plugins/_publisher_pushsafer/)       |
-| `PUSHOVER`  | ▶️     | Pushover notifications                              |          |          | Script      | [_publisher_pushover](/front/plugins/_publisher_pushover/)         |
-| `SETPWD`    | ⚙     | Set password                                        |          | Yes      | Template    | [set_password](/front/plugins/set_password/)                       |
-| `SMTP`      | ▶️     | Email notifications                                 |          |          | Script      | [_publisher_email](/front/plugins/_publisher_email/)               |
-| `SNMPDSC`   | 🔍/📥   | SNMP device import & sync                           |          |          | Script      | [snmp_discovery](/front/plugins/snmp_discovery/)                   |
-| `SYNC`      | 🔍/⚙/📥 | Sync & import from NetAlertX instances              | 🖧 🔄      |          | Script      | [sync](/front/plugins/sync/)                                       |
-| `TELEGRAM`  | ▶️     | Telegram notifications                              |          |          | Script      | [_publisher_telegram](/front/plugins/_publisher_telegram/)         |
-| `UNDIS`     | 🔍/📥   | Create dummy devices                                |          |          | Script      | [undiscoverables](/front/plugins/undiscoverables/)                 |
-| `UNFIMP`    | 🔍/📥   | UniFi device import & sync                          | 🖧        |          | Script      | [unifi_import](/front/plugins/unifi_import/)                       |
-| `VNDRPDT`   | ⚙     | Vendor database update                              |          |          | Script      | [vendor_update](/front/plugins/vendor_update/)                     |
-| `WEBHOOK`   | ▶️     | Webhook notifications                               |          |          | Script      | [_publisher_webhook](/front/plugins/_publisher_webhook/)           |
-| `WEBMON`    | ♻     | Website down monitoring                             |          |          | Script      | [website_monitor](/front/plugins/website_monitor/)                 |
-| `FREEBOX`   | 🔍/♻   | Pull data and names from a Freebox/Iliadbox gateway |          |          | Script      | [freebox](/front/plugins/freebox/)                                 |
-=======
 | ID            | Type    | Description                                | Features | Required | Data source  | Detailed docs                                                       |
 |---------------|---------|--------------------------------------------|----------|----------|--------------------|---------------------------------------------------------------|
 | `APPRISE`     | ▶️      | Apprise notification proxy                |           |          | Script       | [_publisher_apprise](/front/plugins/_publisher_apprise/)          |
@@ -71,8 +33,11 @@
 | `DDNS`        | ⚙       | DDNS update                               |           |          | Script       | [ddns_update](/front/plugins/ddns_update/)                        |
 | `DHCPLSS`     | 🔍/📥   | Import devices from DHCP leases           |           |          | Script       | [dhcp_leases](/front/plugins/dhcp_leases/)                        |
 | `DHCPSRVS`    | ♻       | DHCP servers                              |           |          | Script       | [dhcp_servers](/front/plugins/dhcp_servers/)                      |
+| `FREEBOX`     | 🔍/♻   | Pull data and names from Freebox/Iliadbox |           |          | Script      | [freebox](/front/plugins/freebox/)                                 |
+| `ICMP`        | 🔍      | ICMP (ping) status checker                |           |          | Script       | [icmp_scan](/front/plugins/icmp_scan/)                            |
 | `INTRNT`      | 🔍      | Internet IP scanner                       |           |          | Script       | [internet_ip](/front/plugins/internet_ip/)                        |
 | `INTRSPD`     | ♻       | Internet speed test                       |           |          | Script       | [internet_speedtest](/front/plugins/internet_speedtest/)          |
+| `IPNEIGH`     | 🔍       | Scan ARP (IPv4) and NDP (IPv6) tables    |           |          | Script       | [ipneigh](/front/plugins/ipneigh/)                                |
 | `MAINT`       | ⚙       | Maintenance of logs, etc.                 |           |          | Script       | [maintenance](/front/plugins/maintenance/)                        |
 | `MQTT`        | ▶️      | MQTT for synching to Home Assistant       |           |          | Script       | [_publisher_mqtt](/front/plugins/_publisher_mqtt/)                |
 | `NBTSCAN`     | ♻       | Nbtscan (NetBIOS-based) name resolution   |           |          | Script       | [nbtscan_scan](/front/plugins/nbtscan_scan/)                      |
@@ -90,15 +55,13 @@
 | `SMTP`        | ▶️      | Email notifications                       |           |          | Script       | [_publisher_email](/front/plugins/_publisher_email/)              |
 | `SNMPDSC`     | 🔍/📥   | SNMP device import & sync                 |           |          | Script       | [snmp_discovery](/front/plugins/snmp_discovery/)                  |
 | `SYNC`        | 🔍/⚙/📥| Sync & import from NetAlertX instances    |   🖧 🔄    |          | Script       | [sync](/front/plugins/sync/)                                     |
-| `TELEGRAM`    | ▶️      | Telegram notifications                    |          |          | Script    | [_publisher_telegram](/front/plugins/_publisher_telegram/)             |
+| `TELEGRAM`    | ▶️      | Telegram notifications                    |           |          | Script       | [_publisher_telegram](/front/plugins/_publisher_telegram/)        |
 | `UNDIS`       | 🔍/📥   | Create dummy devices                      |           |          | Script       | [undiscoverables](/front/plugins/undiscoverables/)                |
 | `UNFIMP`      | 🔍/📥   | UniFi device import & sync                |  🖧       |          | Script       | [unifi_import](/front/plugins/unifi_import/)                      |
 | `VNDRPDT`     | ⚙       | Vendor database update                    |           |          | Script       | [vendor_update](/front/plugins/vendor_update/)                    |
 | `WEBHOOK`     | ▶️      | Webhook notifications                     |           |          | Script       | [_publisher_webhook](/front/plugins/_publisher_webhook/)          |
 | `WEBMON`      | ♻       | Website down monitoring                   |           |          | Script       | [website_monitor](/front/plugins/website_monitor/)                |
-| `IPNEIGH`     | 🔍       | Scan ARP (IPv4) and NDP (IPv6) tables   |           |          | Script       | [ipneigh](/front/plugins/ipneigh/)                |
-  
->>>>>>> 826bd8f5
+
 
 > \* The database cleanup plugin (`DBCLNP`) is not _required_ but the app will become unusable after a while if not executed.
 >
