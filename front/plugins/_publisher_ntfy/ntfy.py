
#!/usr/bin/env python

import json
import os
import sys
import requests
from base64 import b64encode

# Register NetAlertX directories
INSTALL_PATH = os.getenv('NETALERTX_APP', '/app')
sys.path.extend([f"{INSTALL_PATH}/front/plugins", f"{INSTALL_PATH}/server"])

import conf
from const import confFileName, logPath
from plugin_helper import Plugin_Objects, handleEmpty
<<<<<<< HEAD
from logger import mylog, Logger
from helper import timeNowTZ, get_setting_value
=======
from logger import mylog, Logger, append_line_to_file
from helper import get_setting_value
from utils.datetime_utils import timeNowDB
>>>>>>> 9f6086e5
from models.notification_instance import NotificationInstance
from database import DB
from pytz import timezone

# Make sure the TIMEZONE for logging is correct
conf.tz = timezone(get_setting_value('TIMEZONE'))

# Make sure log level is initialized correctly
Logger(get_setting_value('LOG_LEVEL'))

pluginName = 'NTFY'

LOG_PATH = logPath + '/plugins'
RESULT_FILE = os.path.join(LOG_PATH, f'last_result.{pluginName}.log')



def main():
    
    mylog('verbose', [f'[{pluginName}](publisher) In script'])    
    
    # Check if basic config settings supplied
    if check_config() == False:
        mylog('none', [f'[{pluginName}] ⚠ ERROR: Publisher notification gateway not set up correctly. Check your {confFileName} {pluginName}_* variables.'])
        return

    # Create a database connection
    db = DB()  # instance of class DB
    db.open()

    # Initialize the Plugin obj output file
    plugin_objects = Plugin_Objects(RESULT_FILE)

    # Create a NotificationInstance instance
    notifications = NotificationInstance(db)

    # Retrieve new notifications
    new_notifications = notifications.getNew()

    # Process the new notifications (see the Notifications DB table for structure or check the /php/server/query_json.php?file=table_notifications.json endpoint)
    for notification in new_notifications:

        # Send notification
        response_text, response_status_code = send(notification["HTML"], notification["Text"])

        # Log result
        plugin_objects.add_object(
            primaryId   = pluginName,
            secondaryId = timeNowDB(),            
            watched1    = notification["GUID"],
            watched2    = handleEmpty(response_text),            
            watched3    = response_status_code,
            watched4    = 'null',
            extra       = 'null',
            foreignKey  = notification["GUID"]
        )

    plugin_objects.write_result_file()



#-------------------------------------------------------------------------------
def check_config():
    if get_setting_value('NTFY_HOST') == '' or get_setting_value('NTFY_TOPIC') == '':        
        return False
    else:
        return True
    
#-------------------------------------------------------------------------------
def send(html, text):

    response_text = ''
    response_status_code = ''

    # settings
    token = get_setting_value('NTFY_TOKEN')
    user = get_setting_value('NTFY_USER')
    pwd = get_setting_value('NTFY_PASSWORD')
    verify_ssl = get_setting_value('NTFY_VERIFY_SSL')

    # prepare request headers
    headers = {
        "Title": "NetAlertX Notification",
        "Actions": "view, Open Dashboard, "+ get_setting_value('REPORT_DASHBOARD_URL'),
        "Priority": get_setting_value('NTFY_PRIORITY'),
        "Tags": "warning"
    }

    # if token or username and password are set generate hash and update header
    if token != '':
        headers["Authorization"] = "Bearer {}".format(token)
    elif user != "" and pwd != "":
	    # Generate hash for basic auth
        basichash = b64encode(bytes(user + ':' + pwd, "utf-8")).decode("ascii")
	    # add authorization header with hash
        headers["Authorization"] = "Basic {}".format(basichash)

    # call NTFY service
    try:
        response = requests.post("{}/{}".format(   get_setting_value('NTFY_HOST'), 
                                        get_setting_value('NTFY_TOPIC')),
                                        data    = text,
                                        headers = headers,
                                        verify  = verify_ssl)

        response_status_code = response.status_code

        # Check if the request was successful (status code 200)
        if response_status_code == 200:
            response_text = response.text  # This captures the response body/message      
        else:
            response_text = json.dumps(response.text) 

    except requests.exceptions.RequestException as e:  
        mylog('none', [f'[{pluginName}] ⚠ ERROR: ', e])

        response_text = e

        return response_text, response_status_code

    return response_text, response_status_code    


if __name__ == '__main__':
    sys.exit(main())
<|MERGE_RESOLUTION|>--- conflicted
+++ resolved
@@ -14,14 +14,9 @@
 import conf
 from const import confFileName, logPath
 from plugin_helper import Plugin_Objects, handleEmpty
-<<<<<<< HEAD
+from utils.datetime_utils import timeNowDB
 from logger import mylog, Logger
-from helper import timeNowTZ, get_setting_value
-=======
-from logger import mylog, Logger, append_line_to_file
 from helper import get_setting_value
-from utils.datetime_utils import timeNowDB
->>>>>>> 9f6086e5
 from models.notification_instance import NotificationInstance
 from database import DB
 from pytz import timezone
