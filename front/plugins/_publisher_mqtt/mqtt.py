#!/usr/bin/env python

import json
import subprocess
import argparse
import os
import pathlib
import sys
from datetime import datetime
import time
import re
import unicodedata
import paho.mqtt.client as mqtt
# from paho.mqtt import client as mqtt_client
# from paho.mqtt import CallbackAPIVersion as mqtt_CallbackAPIVersion
import hashlib
import sqlite3


# Register NetAlertX directories
INSTALL_PATH="/app"
sys.path.extend([f"{INSTALL_PATH}/front/plugins", f"{INSTALL_PATH}/server"])

# NetAlertX modules
import conf
from const import apiPath, confFileName
from plugin_utils import getPluginObject
from plugin_helper import Plugin_Objects
from logger import mylog, append_line_to_file
from helper import timeNowTZ, get_setting_value, bytes_to_string, sanitize_string, normalize_string
from notification import Notification_obj
from database import DB, get_device_stats
from pytz import timezone

# Make sure the TIMEZONE for logging is correct
conf.tz = timezone(get_setting_value('TIMEZONE'))

CUR_PATH = str(pathlib.Path(__file__).parent.resolve())
RESULT_FILE = os.path.join(CUR_PATH, 'last_result.log')


# Initialize the Plugin obj output file
plugin_objects = Plugin_Objects(RESULT_FILE)
# Create an MD5 hash object
md5_hash = hashlib.md5()

pluginName = 'MQTT'

# globals

mqtt_sensors                = []
mqtt_connected_to_broker    = False
mqtt_client                 = None  # mqtt client

def main():
    
    mylog('verbose', [f'[{pluginName}](publisher) In script'])    
    
    # Check if basic config settings supplied
    if check_config() == False:
        mylog('verbose', [f'[{pluginName}] ⚠ ERROR: Publisher notification gateway not set up correctly. Check your {confFileName} {pluginName}_* variables.'])
        return

    # Create a database connection
    db = DB()  # instance of class DB
    db.open()

    mqtt_start(db)

    plugin_objects.write_result_file()



#-------------------------------------------------------------------------------
# MQTT
#-------------------------------------------------------------------------------
#-------------------------------------------------------------------------------
def check_config():
        if get_setting_value('MQTT_BROKER') == '' or get_setting_value('MQTT_PORT') == '' or get_setting_value('MQTT_USER') == '' or get_setting_value('MQTT_PASSWORD') == '':
            mylog('verbose', [f'[Check Config] ⚠ ERROR: MQTT service not set up correctly. Check your {confFileName} MQTT_* variables.'])
            return False
        else:
            return True


#-------------------------------------------------------------------------------
# Sensor configs are tracking which sensors in NetAlertX exist and if a config has changed
class sensor_config:
    def __init__(self, deviceId, deviceName, sensorType, sensorName, icon, mac):
        self.deviceId        = deviceId
        self.deviceName      = deviceName
        self.sensorType      = sensorType
        self.sensorName      = sensorName
        self.icon            = icon 
        self.mac             = mac
        self.model           = deviceName        
        self.state_topic     = ''
        self.json_attr_topic = ''
        self.topic           = ''
        self.message         = ''
        self.unique_id       = ''

        # handle sensors of type "binary_sensor" or "sensor"
        if self.sensorType == 'binary_sensor' or self.sensorType == 'sensor':   

            self.topic          = f'homeassistant/{self.sensorType}/{self.deviceId}/{self.sensorName}/config'
            self.state_topic    = f'system-sensors/{self.sensorType}/{self.deviceId}/state'
            self.unique_id      = self.deviceId+'_sensor_'+self.sensorName            

            self.message = { 
                                "name" : self.sensorName, 
                                "state_topic" : self.state_topic, 
                                "value_template" : "{{value_json."+self.sensorName+"}}", 
                                "unique_id" : self.unique_id, 
                                "device": 
                                    { 
                                        "identifiers" : [self.deviceId+"_sensor"], 
                                        "manufacturer" : "NetAlertX", 
                                        "name" : self.deviceName
                                    }, 
                                "icon": f'mdi:{self.icon}'
                            }        
            
        # handle sensors of type "device_tracker"
        elif self.sensorType == 'device_tracker':

            self.topic           = f'homeassistant/device_tracker/{self.deviceId}/config'
            self.state_topic     = f'system-sensors/device_tracker/{self.deviceId}/state'
            self.json_attr_topic = f'system-sensors/device_tracker/{self.deviceId}/attributes'
            self.unique_id       = f'{self.deviceId}_{self.sensorType}_{self.sensorName}'

            payload_home = 'home'
            payload_away = 'away'

            self.message =  {
                                "state_topic": self.state_topic, 
                                "json_attributes_topic": self.json_attr_topic,
                                "name": self.sensorName,
                                "payload_home": payload_home, 
                                "payload_not_home": payload_away,
                                "unique_id" : self.unique_id, 
                                "icon": f'mdi:{self.icon}',
                                "device": 
                                        { 
                                            "identifiers" : [self.deviceId+"_sensor", self.unique_id], 
                                            "manufacturer" : "NetAlertX",
                                            "model": self.model if self.model else "Unknown",
                                            "name" : self.deviceName
                                        }, 
                            }
        # handle sensors of type "timestamp" 
        elif self.sensorName in ['last_connection', 'first_connection']:
            self.message["device_class"] = "timestamp" 
            

        # Define your input string
        input_string = str(self.deviceId) + str(self.deviceName) + str(self.sensorType) + str(self.sensorName) + str(self.icon)

        # Hash the input string and convert the hash to a string
        # Update the hash object with the bytes of the input string
        md5_hash.update(input_string.encode('utf-8'))

        # Get the hexadecimal representation of the MD5 hash
        md5_hash_hex = md5_hash.hexdigest()
        hash_value = str(md5_hash_hex)

        self.hash = hash_value

        plugObj = getPluginObject({"Plugin":"MQTT", "Watched_Value3":hash_value}) 

        # mylog('verbose', [f"[{pluginName}] Previous plugin object entry: {json.dumps(plugObj)}"])        

        if plugObj == {}:
            self.isNew = True
            mylog('verbose', [f"[{pluginName}] New sensor entry name         : {self.deviceName}"])  
            mylog('verbose', [f"[{pluginName}] New sensor entry mac          : {self.mac}"])  
            mylog('verbose', [f"[{pluginName}] New sensor entry hash_value   : {hash_value}"])  
        else:
            device_name = plugObj.get("Watched_Value1", "Unknown")
            mylog('verbose', [f"[{pluginName}] Existing, skip Device Name    : {device_name}"])
            self.isNew = False


        # Log sensor
        global plugin_objects

        if mac == '':
            mac = "N/A"

        plugin_objects.add_object(
            primaryId   = deviceId,
            secondaryId = sensorName,            
            watched1    = deviceName,
            watched2    = sensorType,            
            watched3    = hash_value,
            watched4    = mac,
            extra       = input_string,
            foreignKey  = mac
        )

#-------------------------------------------------------------------------------

def publish_mqtt(mqtt_client, topic, message):
    status = 1

    # convert anything but a simple string to json
    if not isinstance(message, str):
        message = json.dumps(message).replace("'",'"')

    qos = get_setting_value('MQTT_QOS')

    mylog('verbose', [f"[{pluginName}] Sending MQTT topic: {topic}"])
    mylog('verbose', [f"[{pluginName}] Sending MQTT message: {message}"])
    # mylog('verbose', [f"[{pluginName}] get_setting_value('MQTT_QOS'): {qos}"])

    if mqtt_connected_to_broker == False:

        mylog('verbose', [f"[{pluginName}] ⚠ ERROR: Not connected to broker, aborting."])

        return False

    while status != 0:

        # mylog('verbose', [f"[{pluginName}]  mqtt_client.publish "])
        # mylog('verbose', [f"[{pluginName}]  mqtt_client.is_connected(): {mqtt_client.is_connected()} "])

        result = mqtt_client.publish(
                topic=topic,
                payload=message,
                qos=qos,
                retain=True,
            )

        status = result[0]

        # mylog('verbose', [f"[{pluginName}] status: {status}"])
        # mylog('verbose', [f"[{pluginName}] result: {result}"])

        if status != 0:            
            mylog('verbose', [f"[{pluginName}] Waiting to reconnect to MQTT broker"])
            time.sleep(0.1) 
    return True

#-------------------------------------------------------------------------------
# Create a generic device for overal stats
def create_generic_device(mqtt_client, deviceId, deviceName):  
        
    create_sensor(mqtt_client, deviceId, deviceName, 'sensor', 'online', 'wifi-check')    
    create_sensor(mqtt_client, deviceId, deviceName, 'sensor', 'down', 'wifi-cancel')        
    create_sensor(mqtt_client, deviceId, deviceName, 'sensor', 'all', 'wifi')
    create_sensor(mqtt_client, deviceId, deviceName, 'sensor', 'archived', 'wifi-lock')
    create_sensor(mqtt_client, deviceId, deviceName, 'sensor', 'new', 'wifi-plus')
    create_sensor(mqtt_client, deviceId, deviceName, 'sensor', 'unknown', 'wifi-alert')
        

#-------------------------------------------------------------------------------
# Register sensor config on the broker
def create_sensor(mqtt_client, deviceId, deviceName, sensorType, sensorName, icon, mac=""):    

    global mqtt_sensors    

    #  check previous configs
    sensorConfig = sensor_config(deviceId, deviceName, sensorType, sensorName, icon, mac) 

    mylog('verbose', [f"[{pluginName}] Publishing sensor number {len(mqtt_sensors)}"])
    

    # send if new 
    if sensorConfig.isNew: 

        # add the sensor to the global list to keep track of succesfully added sensors
        if publish_mqtt(mqtt_client, sensorConfig.topic, sensorConfig.message):        
                                        # hack - delay adding to the queue in case the process is 
            time.sleep(get_setting_value('MQTT_DELAY_SEC'))   # restarted and previous publish processes aborted 
                                        # (it takes ~2s to update a sensor config on the broker)
            mqtt_sensors.append(sensorConfig)    

    return sensorConfig

#-------------------------------------------------------------------------------
def mqtt_create_client():

    # attempt reconnections on failure, ref https://www.emqx.com/en/blog/how-to-use-mqtt-in-python
    FIRST_RECONNECT_DELAY = 1
    RECONNECT_RATE = 2
    MAX_RECONNECT_COUNT = 12
    MAX_RECONNECT_DELAY = 60
    
    mytransport = 'tcp' # or 'websockets'

    def on_disconnect(mqtt_client, userdata, rc):
        
        global mqtt_connected_to_broker

        mylog('verbose', [f"[{pluginName}]         Connection terminated, reason_code: {rc}"])
        reconnect_count, reconnect_delay = 0, FIRST_RECONNECT_DELAY
        while reconnect_count < MAX_RECONNECT_COUNT:
            mylog('verbose', [f"[{pluginName}]         Reconnecting in {reconnect_delay} seconds..."])
            time.sleep(reconnect_delay)

            try:
                mqtt_client.reconnect()
                mqtt_connected_to_broker = True     # Signal connection 
                mylog('verbose', [f"[{pluginName}]         Reconnected successfully"])
                return
            except Exception as err:
                mylog('verbose', [f"[{pluginName}]         {err} Reconnect failed. Retrying..."])
                pass

            reconnect_delay *= RECONNECT_RATE
            reconnect_delay = min(reconnect_delay, MAX_RECONNECT_DELAY)
            reconnect_count += 1
            
        mqtt_connected_to_broker = False
        

    def on_connect(mqtt_client, userdata, flags, rc, properties):
        
        global mqtt_connected_to_broker

        # REF: Good docu on reason codes: https://www.emqx.com/en/blog/mqtt5-new-features-reason-code-and-ack
        if rc == 0: 
            mylog('verbose', [f"[{pluginName}]         Connected to broker"])            
            mqtt_connected_to_broker = True     # Signal connection 
        else: 
            mylog('verbose', [f"[{pluginName}]         Connection failed, reason_code: {rc}"])
            mqtt_connected_to_broker = False

    global mqtt_client
    global mqtt_connected_to_broker

    # Paho will be soon not supporting V1 anymore, so this really should not be a user choice to start with
    # This code now uses V2 by default
    # Ref: https://eclipse.dev/paho/files/paho.mqtt.python/html/migrations.html

    if get_setting_value('MQTT_VERSION') == 3:
        version = mqtt.MQTTv311
    else:
        version = mqtt.MQTTv5

    # we now hardcode the client id into here.
    # TODO: Add config ffor client id
    mqtt_client = mqtt.Client(
        client_id='netalertx',
        callback_api_version = mqtt.CallbackAPIVersion.VERSION2,
        transport=mytransport,
        protocol=version)
    mqtt_client.on_connect = on_connect
    mqtt_client.on_disconnect = on_disconnect

    if get_setting_value('MQTT_TLS'):
        mqtt_client.tls_set()

    mqtt_client.username_pw_set(username = get_setting_value('MQTT_USER'), password = get_setting_value('MQTT_PASSWORD'))    
    err_code = mqtt_client.connect(host = get_setting_value('MQTT_BROKER'), port = get_setting_value('MQTT_PORT'))
    if (err_code == mqtt.MQTT_ERR_SUCCESS):
        # We (prematurely) set the connection state to connected
        # the callback may be delayed
        mqtt_connected_to_broker = True
    # the client connects but connect callbacks will be called async and there may be a waiting time
    # Mosquitto works straight away
    # EMQX has a delay and does not update in loop below, so we cannot rely on it, we wait 1 sec
    time.sleep(1)
    mqtt_client.loop_start() 

    return mqtt_client

#-------------------------------------------------------------------------------
def mqtt_start(db):    

    global mqtt_client, mqtt_connected_to_broker

    if mqtt_connected_to_broker == False:
        mqtt_connected_to_broker = True           
        mqtt_client = mqtt_create_client()     


    deviceName      = get_setting_value('MQTT_DEVICE_NAME')
    deviceId        = get_setting_value('MQTT_DEVICE_ID')      
    
    # General stats    

    # Create a generic device for overal stats
    if get_setting_value('MQTT_SEND_STATS') == True: 
        # Create a new device representing overall stats   
        create_generic_device(mqtt_client, deviceId, deviceName)

        # Get the data
        row = get_device_stats(db)   

        # Publish (wrap into {} and remove last ',' from above)
        publish_mqtt(mqtt_client, f"system-sensors/sensor/{deviceId}/state",              
                { 
                    "online": row[0],
                    "down": row[1],
                    "all": row[2],
                    "archived": row[3],
                    "new": row[4],
                    "unknown": row[5]
                }
            )

    # Generate device-specific MQTT messages if enabled
    if get_setting_value('MQTT_SEND_DEVICES') == True:

        # Specific devices processing

        # Get all devices
        devices = db.read(get_setting_value('MQTT_DEVICES_SQL').replace('{s-quote}',"'"))

        sec_delay = len(devices) * int(get_setting_value('MQTT_DELAY_SEC'))*5

        mylog('verbose', [f"[{pluginName}]         Estimated delay: ", (sec_delay), 's ', '(', round(sec_delay/60,1) , 'min)' ])

        debug_index = 0
        
        for device in devices:      

            # debug statement
            # if 'Moto' in device["dev_Name"]:
            
            # Create devices in Home Assistant - send config messages
            deviceId        = 'mac_' + device["dev_MAC"].replace(" ", "").replace(":", "_").lower()
            # Normalize the string and remove unwanted characters
            devDisplayName = re.sub('[^a-zA-Z0-9-_\\s]', '', normalize_string(device["dev_Name"]))            

            sensorConfig = create_sensor(mqtt_client, deviceId, devDisplayName, 'sensor', 'last_ip', 'ip-network', device["dev_MAC"])
            sensorConfig = create_sensor(mqtt_client, deviceId, devDisplayName, 'sensor', 'mac_address', 'folder-key-network', device["dev_MAC"])
            sensorConfig = create_sensor(mqtt_client, deviceId, devDisplayName, 'sensor', 'is_new', 'bell-alert-outline', device["dev_MAC"])
            sensorConfig = create_sensor(mqtt_client, deviceId, devDisplayName, 'sensor', 'vendor', 'cog', device["dev_MAC"])            
            sensorConfig = create_sensor(mqtt_client, deviceId, devDisplayName, 'sensor', 'first_connection', 'calendar-start', device["dev_MAC"])
            sensorConfig  = create_sensor(mqtt_client, deviceId, devDisplayName, 'sensor', 'last_connection', 'calendar-end', device["dev_MAC"])
        

            devJson = { 
                        "last_ip": device["dev_LastIP"], 
                        "is_new": str(device["dev_NewDevice"]), 
                        "vendor": sanitize_string(device["dev_Vendor"]), 
                        "mac_address": str(device["dev_MAC"]),
<<<<<<< HEAD
                        "last_connection": prepTimeStamp(str(device["dev_LastConnection"])),
                        "first_connection": prepTimeStamp(str(device["dev_FirstConnection"]))
=======
                        "model": devDisplayName,
                        "last_connection": str(device["dev_LastConnection"]),
                        "first_connection": str(device["dev_FirstConnection"])
>>>>>>> dd948b5e
                    }
        
            # bulk update device sensors in home assistant      
            publish_mqtt(mqtt_client, sensorConfig.state_topic, devJson) 

            #  create and update is_present sensor
            sensorConfig = create_sensor(mqtt_client, deviceId, devDisplayName, 'binary_sensor', 'is_present', 'wifi', device["dev_MAC"])
            publish_mqtt(mqtt_client, sensorConfig.state_topic, 
                { 
                    "is_present": to_binary_sensor(str(device["dev_PresentLastScan"]))
                }
            ) 

            # handle device_tracker
            sensorConfig  = create_sensor(mqtt_client, deviceId, devDisplayName, 'device_tracker', 'is_home', 'home', device["dev_MAC"])

            # <away|home> are only valid states
            state = 'away'
            if to_binary_sensor(str(device["dev_PresentLastScan"])) == "ON":
                state = 'home'

            publish_mqtt(mqtt_client, sensorConfig.state_topic, state) 
            
            # publish device_tracker attributes
            publish_mqtt(mqtt_client, sensorConfig.json_attr_topic, devJson) 



#===============================================================================
# Home Assistant UTILs
#===============================================================================
def to_binary_sensor(input):
    # In HA a binary sensor returns ON or OFF    
    result = "OFF"

    # bytestring
    if isinstance(input, str):
        if input == "1":
            result = "ON"
    elif isinstance(input, int):
        if input == 1:
            result = "ON"
    elif isinstance(input, bool):
        if input == True:
            result = "ON"
    elif isinstance(input, bytes):
        if bytes_to_string(input) == "1":
            result = "ON"
    return result

#  -------------------------------------
# Convert to format that is interpretable by Home Assistant
def prepTimeStamp(datetime_str):
  try:
    # Attempt to parse the input string to ensure it's a valid datetime
    parsed_datetime = datetime.fromisoformat(datetime_str)
  except ValueError:
    mylog('verbose', [f"[{pluginName}]  Timestamp conversion failed of string '{datetime_str}'" ])
    # Use the current time if the input format is invalid
    parsed_datetime = timeNowTZ()
  
  # Convert to the required format with 'T' between date and time
  return parsed_datetime.isoformat()

#  -------------INIT---------------------
if __name__ == '__main__':
    sys.exit(main())


<|MERGE_RESOLUTION|>--- conflicted
+++ resolved
@@ -38,7 +38,6 @@
 CUR_PATH = str(pathlib.Path(__file__).parent.resolve())
 RESULT_FILE = os.path.join(CUR_PATH, 'last_result.log')
 
-
 # Initialize the Plugin obj output file
 plugin_objects = Plugin_Objects(RESULT_FILE)
 # Create an MD5 hash object
@@ -47,7 +46,6 @@
 pluginName = 'MQTT'
 
 # globals
-
 mqtt_sensors                = []
 mqtt_connected_to_broker    = False
 mqtt_client                 = None  # mqtt client
@@ -87,116 +85,143 @@
 # Sensor configs are tracking which sensors in NetAlertX exist and if a config has changed
 class sensor_config:
     def __init__(self, deviceId, deviceName, sensorType, sensorName, icon, mac):
+        """
+        Initialize the sensor_config object with provided parameters. Sets up sensor configuration
+        and generates necessary MQTT topics and messages based on the sensor type.
+        """
+        # Assign initial attributes
         self.deviceId        = deviceId
         self.deviceName      = deviceName
         self.sensorType      = sensorType
         self.sensorName      = sensorName
         self.icon            = icon 
         self.mac             = mac
-        self.model           = deviceName        
+        self.model           = deviceName   
+        self.hash            = ''     
         self.state_topic     = ''
         self.json_attr_topic = ''
         self.topic           = ''
-        self.message         = ''
+        self.message         = {}  # Initialize message as an empty dictionary
         self.unique_id       = ''
 
-        # handle sensors of type "binary_sensor" or "sensor"
-        if self.sensorType == 'binary_sensor' or self.sensorType == 'sensor':   
-
+        # Call helper functions to initialize the message, generate a hash, and handle plugin object
+        self.initialize_message()
+        self.generate_hash()
+        self.handle_plugin_object()
+
+    def initialize_message(self):
+        """
+        Initialize the MQTT message payload based on the sensor type. This method handles sensors of types:
+        - 'timestamp'
+        - 'binary_sensor'
+        - 'sensor'
+        - 'device_tracker'
+        """
+        # Ensure self.message is initialized as a dictionary if not already done
+        if not isinstance(self.message, dict):
+            self.message = {}
+
+        # Handle sensors with a 'timestamp' device class
+        if self.sensorName in ['last_connection', 'first_connection']:
+            self.message.update({
+                "device_class": "timestamp"
+            })
+
+        # Handle 'binary_sensor' or 'sensor' types
+        if self.sensorType in ['binary_sensor', 'sensor']:
             self.topic          = f'homeassistant/{self.sensorType}/{self.deviceId}/{self.sensorName}/config'
             self.state_topic    = f'system-sensors/{self.sensorType}/{self.deviceId}/state'
-            self.unique_id      = self.deviceId+'_sensor_'+self.sensorName            
-
-            self.message = { 
-                                "name" : self.sensorName, 
-                                "state_topic" : self.state_topic, 
-                                "value_template" : "{{value_json."+self.sensorName+"}}", 
-                                "unique_id" : self.unique_id, 
-                                "device": 
-                                    { 
-                                        "identifiers" : [self.deviceId+"_sensor"], 
-                                        "manufacturer" : "NetAlertX", 
-                                        "name" : self.deviceName
-                                    }, 
-                                "icon": f'mdi:{self.icon}'
-                            }        
-            
-        # handle sensors of type "device_tracker"
+            self.unique_id      = f'{self.deviceId}_sensor_{self.sensorName}'
+
+            # Update the message dictionary, expanding it without overwriting
+            self.message.update({
+                "name": self.sensorName,
+                "state_topic": self.state_topic,
+                "value_template": f"{{{{value_json.{self.sensorName}}}}}",
+                "unique_id": self.unique_id,
+                "device": {
+                    "identifiers": [f"{self.deviceId}_sensor"],
+                    "manufacturer": "NetAlertX",
+                    "name": self.deviceName
+                },
+                "icon": f'mdi:{self.icon}'
+            })
+
+
+        # Handle 'device_tracker' sensor type
         elif self.sensorType == 'device_tracker':
-
             self.topic           = f'homeassistant/device_tracker/{self.deviceId}/config'
             self.state_topic     = f'system-sensors/device_tracker/{self.deviceId}/state'
             self.json_attr_topic = f'system-sensors/device_tracker/{self.deviceId}/attributes'
             self.unique_id       = f'{self.deviceId}_{self.sensorType}_{self.sensorName}'
 
-            payload_home = 'home'
-            payload_away = 'away'
-
-            self.message =  {
-                                "state_topic": self.state_topic, 
-                                "json_attributes_topic": self.json_attr_topic,
-                                "name": self.sensorName,
-                                "payload_home": payload_home, 
-                                "payload_not_home": payload_away,
-                                "unique_id" : self.unique_id, 
-                                "icon": f'mdi:{self.icon}',
-                                "device": 
-                                        { 
-                                            "identifiers" : [self.deviceId+"_sensor", self.unique_id], 
-                                            "manufacturer" : "NetAlertX",
-                                            "model": self.model if self.model else "Unknown",
-                                            "name" : self.deviceName
-                                        }, 
-                            }
-        # handle sensors of type "timestamp" 
-        elif self.sensorName in ['last_connection', 'first_connection']:
-            self.message["device_class"] = "timestamp" 
-            
-
-        # Define your input string
-        input_string = str(self.deviceId) + str(self.deviceName) + str(self.sensorType) + str(self.sensorName) + str(self.icon)
-
-        # Hash the input string and convert the hash to a string
-        # Update the hash object with the bytes of the input string
-        md5_hash.update(input_string.encode('utf-8'))
-
-        # Get the hexadecimal representation of the MD5 hash
-        md5_hash_hex = md5_hash.hexdigest()
-        hash_value = str(md5_hash_hex)
-
-        self.hash = hash_value
-
-        plugObj = getPluginObject({"Plugin":"MQTT", "Watched_Value3":hash_value}) 
-
-        # mylog('verbose', [f"[{pluginName}] Previous plugin object entry: {json.dumps(plugObj)}"])        
-
-        if plugObj == {}:
+            # Construct the message dictionary for device_tracker
+            self.message = {
+                "state_topic": self.state_topic,
+                "json_attributes_topic": self.json_attr_topic,
+                "name": self.sensorName,
+                "payload_home": 'home',
+                "payload_not_home": 'away',
+                "unique_id": self.unique_id,
+                "icon": f'mdi:{self.icon}',
+                "device": {
+                    "identifiers": [f"{self.deviceId}_sensor", self.unique_id],
+                    "manufacturer": "NetAlertX",
+                    "model": self.model or "Unknown",  # Use model if available, else set to 'Unknown'
+                    "name": self.deviceName
+                }
+            }
+
+    def generate_hash(self):
+        """
+        Generate an MD5 hash based on the combined string of deviceId, deviceName, sensorType, sensorName, and icon.
+        This hash will uniquely identify the sensor configuration.
+        """
+        # Concatenate all relevant attributes into a single string
+        input_string = f"{self.deviceId}{self.deviceName}{self.sensorType}{self.sensorName}{self.icon}"
+        md5_hash = hashlib.md5()  # Initialize the MD5 hash object
+        md5_hash.update(input_string.encode('utf-8'))  # Update hash with input string
+        self.hash = md5_hash.hexdigest()  # Store the hex representation of the hash
+
+    def handle_plugin_object(self):
+        """
+        Fetch the plugin object from the system based on the generated hash. If the object exists, it logs that the sensor is
+        already known. If not, it marks the sensor as new and logs relevant information.
+        """
+        # Retrieve the plugin object based on the sensor's hash
+        plugObj = getPluginObject({"Plugin": "MQTT", "Watched_Value3": self.hash})
+
+        # Check if the plugin object is new
+        if not plugObj:
             self.isNew = True
-            mylog('verbose', [f"[{pluginName}] New sensor entry name         : {self.deviceName}"])  
-            mylog('verbose', [f"[{pluginName}] New sensor entry mac          : {self.mac}"])  
-            mylog('verbose', [f"[{pluginName}] New sensor entry hash_value   : {hash_value}"])  
+            mylog('verbose', [f"[{pluginName}] New sensor entry (name|mac|hash) : ({self.deviceName}|{self.mac}|{self.hash}"])
         else:
             device_name = plugObj.get("Watched_Value1", "Unknown")
-            mylog('verbose', [f"[{pluginName}] Existing, skip Device Name    : {device_name}"])
+            mylog('verbose', [f"[{pluginName}] Existing, skip Device Name: {device_name}"])
             self.isNew = False
 
-
-        # Log sensor
+        # Store the sensor configuration in global plugin_objects
+        self.store_plugin_object()
+
+    def store_plugin_object(self):
+        """
+        Store the sensor configuration in the global plugin_objects, which tracks sensors based on a unique combination
+        of attributes including deviceId, sensorName, hash, and MAC.
+        """
         global plugin_objects
 
-        if mac == '':
-            mac = "N/A"
-
+        # Add the sensor to the global plugin_objects
         plugin_objects.add_object(
-            primaryId   = deviceId,
-            secondaryId = sensorName,            
-            watched1    = deviceName,
-            watched2    = sensorType,            
-            watched3    = hash_value,
-            watched4    = mac,
-            extra       = input_string,
-            foreignKey  = mac
+            primaryId=self.deviceId,
+            secondaryId=self.sensorName,
+            watched1=self.deviceName,
+            watched2=self.sensorType,
+            watched3=self.hash,
+            watched4=self.mac,
+            extra=f"{self.deviceId}{self.deviceName}{self.sensorType}{self.sensorName}{self.icon}",
+            foreignKey=self.mac
         )
+
 
 #-------------------------------------------------------------------------------
 
@@ -416,8 +441,10 @@
         
         for device in devices:      
 
-            # debug statement
-            # if 'Moto' in device["dev_Name"]:
+            # debug statement START 🔻
+            if 'Moto' not in device["dev_Name"]:
+                continue
+            # debug statement END   🔺
             
             # Create devices in Home Assistant - send config messages
             deviceId        = 'mac_' + device["dev_MAC"].replace(" ", "").replace(":", "_").lower()
@@ -429,7 +456,7 @@
             sensorConfig = create_sensor(mqtt_client, deviceId, devDisplayName, 'sensor', 'is_new', 'bell-alert-outline', device["dev_MAC"])
             sensorConfig = create_sensor(mqtt_client, deviceId, devDisplayName, 'sensor', 'vendor', 'cog', device["dev_MAC"])            
             sensorConfig = create_sensor(mqtt_client, deviceId, devDisplayName, 'sensor', 'first_connection', 'calendar-start', device["dev_MAC"])
-            sensorConfig  = create_sensor(mqtt_client, deviceId, devDisplayName, 'sensor', 'last_connection', 'calendar-end', device["dev_MAC"])
+            sensorConfig = create_sensor(mqtt_client, deviceId, devDisplayName, 'sensor', 'last_connection', 'calendar-end', device["dev_MAC"])
         
 
             devJson = { 
@@ -437,15 +464,9 @@
                         "is_new": str(device["dev_NewDevice"]), 
                         "vendor": sanitize_string(device["dev_Vendor"]), 
                         "mac_address": str(device["dev_MAC"]),
-<<<<<<< HEAD
+                        "model": devDisplayName,
                         "last_connection": prepTimeStamp(str(device["dev_LastConnection"])),
-                        "first_connection": prepTimeStamp(str(device["dev_FirstConnection"]))
-=======
-                        "model": devDisplayName,
-                        "last_connection": str(device["dev_LastConnection"]),
-                        "first_connection": str(device["dev_FirstConnection"])
->>>>>>> dd948b5e
-                    }
+                        "first_connection": prepTimeStamp(str(device["dev_FirstConnection"]))                    }
         
             # bulk update device sensors in home assistant      
             publish_mqtt(mqtt_client, sensorConfig.state_topic, devJson) 
@@ -498,16 +519,21 @@
 #  -------------------------------------
 # Convert to format that is interpretable by Home Assistant
 def prepTimeStamp(datetime_str):
-  try:
-    # Attempt to parse the input string to ensure it's a valid datetime
-    parsed_datetime = datetime.fromisoformat(datetime_str)
-  except ValueError:
-    mylog('verbose', [f"[{pluginName}]  Timestamp conversion failed of string '{datetime_str}'" ])
-    # Use the current time if the input format is invalid
-    parsed_datetime = timeNowTZ()
-  
-  # Convert to the required format with 'T' between date and time
-  return parsed_datetime.isoformat()
+    try:
+        # Attempt to parse the input string to ensure it's a valid datetime
+        parsed_datetime = datetime.fromisoformat(datetime_str)
+
+        # If the parsed datetime is naive (i.e., does not contain timezone info), add UTC timezone
+        if parsed_datetime.tzinfo is None:
+            parsed_datetime = parsed_datetime.replace(tzinfo=conf.tz)
+
+    except ValueError:
+        mylog('verbose', [f"[{pluginName}]  Timestamp conversion failed of string '{datetime_str}'"])
+        # Use the current time if the input format is invalid
+        parsed_datetime = timeNowTZ()  # Assuming this function returns the current time with timezone
+
+    # Convert to the required format with 'T' between date and time and ensure the timezone is included
+    return parsed_datetime.isoformat()  # This will include the timezone offset
 
 #  -------------INIT---------------------
 if __name__ == '__main__':
