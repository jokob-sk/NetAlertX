#!/usr/bin/env python

import os
import argparse
import sys
import subprocess

# Register NetAlertX directories
INSTALL_PATH = os.getenv('NETALERTX_APP', '/app')
sys.path.extend([f"{INSTALL_PATH}/front/plugins", f"{INSTALL_PATH}/server"])

from plugin_helper import Plugin_Objects, decodeBase64
from logger import mylog, Logger, append_line_to_file
<<<<<<< HEAD
from helper import timeNowTZ, get_setting_value 
from const import logPath
=======
from helper import get_setting_value 
from utils.datetime_utils import timeNowDB
from const import logPath, applicationPath
>>>>>>> 9f6086e5
import conf
from pytz import timezone

# Make sure the TIMEZONE for logging is correct
conf.tz = timezone(get_setting_value('TIMEZONE'))

# Make sure log level is initialized correctly
Logger(get_setting_value('LOG_LEVEL'))

pluginName = 'NMAP'

LOG_PATH = logPath + '/plugins'
LOG_FILE = os.path.join(LOG_PATH, f'script.{pluginName}.log')
RESULT_FILE = os.path.join(LOG_PATH, f'last_result.{pluginName}.log')

#-------------------------------------------------------------------------------
def main():
    parser = argparse.ArgumentParser(description='Scan ports of devices specified by IP addresses')
    parser.add_argument('ips', nargs='+', help="list of IPs to scan")
    parser.add_argument('macs', nargs='+', help="list of MACs related to the supplied IPs in the same order")
    parser.add_argument('timeout', nargs='+', help="timeout")
    parser.add_argument('args', nargs='+', help="args")
    values = parser.parse_args()

    # Plugin_Objects is a class that reads data from the RESULT_FILE
    # and returns a list of results.
    plugin_objects = Plugin_Objects(RESULT_FILE)

    # Print a message to indicate that the script is starting.
    mylog('debug', [f'[{pluginName}] In script ']) 

    # Printing the params list to check its content.
    mylog('debug', [f'[{pluginName}] values.ips: ', values.ips]) 
    mylog('debug', [f'[{pluginName}] values.macs: ', values.macs]) 
    mylog('debug', [f'[{pluginName}] values.timeout: ', values.timeout]) 
    mylog('debug', [f'[{pluginName}] values.args: ', values.args]) 

    argsDecoded = decodeBase64(values.args[0].split('=b')[1]) 

    mylog('debug', [f'[{pluginName}] argsDecoded: ', argsDecoded]) 

    entries = performNmapScan(values.ips[0].split('=')[1].split(','), values.macs[0].split('=')[1].split(',') , values.timeout[0].split('=')[1], argsDecoded)

    mylog('verbose', [f'[{pluginName}] Total number of ports found by NMAP: ', len(entries)])

    for entry in entries:        

        plugin_objects.add_object(
            primaryId   = entry.mac,    # MAC (Device Name)
            secondaryId = entry.port,   # IP Address (always 0.0.0.0)
            watched1    = entry.state,  # Device Name
            watched2    = entry.service,
            watched3    = entry.ip + ":" + entry.port,
            watched4    = "",
            extra       = entry.extra,            
            foreignKey  = entry.mac           
        )

    plugin_objects.write_result_file()
        
#-------------------------------------------------------------------------------

class nmap_entry:
    def __init__(self, ip, mac, time, port, state, service, name = '', extra = '', index = 0):
        self.ip = ip
        self.mac = mac
        self.time = time
        self.port = port
        self.state = state
        self.service = service        
        self.extra = extra
        self.index = index
        self.hash = str(mac) + str(port)+ str(state)+ str(service)


#-------------------------------------------------------------------------------
def performNmapScan(deviceIPs, deviceMACs, timeoutSec, args):
    """
    run nmap scan on a list of devices
    discovers open ports and keeps track existing and new open ports
    """

    # collect ports / new Nmap Entries
    newEntriesTmp = []


    if len(deviceIPs) > 0:        

        devTotal = len(deviceIPs)
        

        mylog('verbose', [f'[{pluginName}] Scan: Nmap for max ', str(timeoutSec), 's ('+ str(round(int(timeoutSec) / 60, 1)) +'min) per device'])  
        mylog('verbose', ["[NMAP Scan] Estimated max delay: ", (devTotal * int(timeoutSec)), 's ', '(', round((devTotal * int(timeoutSec))/60,1) , 'min)' ])


        devIndex = 0
        for ip in deviceIPs:
            # Execute command
            output = ""
            # prepare arguments from user supplied ones
            nmapArgs = ['nmap'] + args.split() + [ip]

            progress = ' (' + str(devIndex+1) + '/' + str(devTotal) + ')'

            try:
                # try runnning a subprocess with a forced (timeout)  in case the subprocess hangs
                output = subprocess.check_output (nmapArgs, universal_newlines=True,  stderr=subprocess.STDOUT, timeout=(float(timeoutSec)))
            except subprocess.CalledProcessError as e:
                # An error occured, handle it
                mylog('none', ["[NMAP Scan] " ,e.output])
                mylog('none', ["[NMAP Scan] ⚠ ERROR - Nmap Scan - check logs", progress])            
            except subprocess.TimeoutExpired:
                mylog('verbose', [f'[{pluginName}] Nmap TIMEOUT - the process forcefully terminated as timeout reached for ', ip, progress]) 

            if output == "": # check if the subprocess failed                    
                mylog('minimal', [f'[{pluginName}] Nmap FAIL for ', ip, progress ,' check logs for details']) 
            else: 
                mylog('verbose', [f'[{pluginName}] Nmap SUCCESS for ', ip, progress])

            
            
            #  check the last run output        
            newLines = output.split('\n')

            # regular logging
            for line in newLines:
                append_line_to_file (logPath + '/app_nmap.log', line +'\n')     


            index = 0
            startCollecting = False
            duration = "" 
            newPortsPerDevice = 0
            for line in newLines:            
                if 'Starting Nmap' in line:
                    if len(newLines) > index+1 and 'Note: Host seems down' in newLines[index+1]:
                        break # this entry is empty
                elif 'PORT' in line and 'STATE' in line and 'SERVICE' in line:
                    startCollecting = True
                elif 'PORT' in line and 'STATE' in line and 'SERVICE' in line:    
                    startCollecting = False # end reached
                elif startCollecting and len(line.split()) == 3:                                    
                    newEntriesTmp.append(nmap_entry(ip, deviceMACs[devIndex], timeNowDB(), line.split()[0], line.split()[1], line.split()[2]))
                    newPortsPerDevice += 1
                elif 'Nmap done' in line:
                    duration = line.split('scanned in ')[1]            
            
            mylog('verbose', [f'[{pluginName}] {newPortsPerDevice} ports found on {deviceMACs[devIndex]}'])

            index += 1
            devIndex += 1

            
            
        #end for loop       

        return newEntriesTmp

#===============================================================================
# BEGIN
#===============================================================================
if __name__ == '__main__':
    main()


<|MERGE_RESOLUTION|>--- conflicted
+++ resolved
@@ -11,14 +11,9 @@
 
 from plugin_helper import Plugin_Objects, decodeBase64
 from logger import mylog, Logger, append_line_to_file
-<<<<<<< HEAD
-from helper import timeNowTZ, get_setting_value 
+from utils.datetime_utils import timeNowDB
+from helper import get_setting_value 
 from const import logPath
-=======
-from helper import get_setting_value 
-from utils.datetime_utils import timeNowDB
-from const import logPath, applicationPath
->>>>>>> 9f6086e5
 import conf
 from pytz import timezone
 
