--- conflicted
+++ resolved
@@ -105,12 +105,8 @@
             processed_macs=processed_macs,
             plugin_objects=plugin_objects,
             device_label='client',
-<<<<<<< HEAD
-            device_vendor=""
-=======
             device_vendor="",
             force_import=True # These are online clients, force import
->>>>>>> 2d0b5d3b
         )
 
         mylog('verbose', [f'[{pluginName}] Found {len(plugin_objects)} Online Devices'])
@@ -130,12 +126,8 @@
             processed_macs=processed_macs,
             plugin_objects=plugin_objects,
             device_label='ap',
-<<<<<<< HEAD
-            device_vendor="Ubiquiti Networks Inc."
-=======
             device_vendor="Ubiquiti Networks Inc.",
             force_import=perform_full_run
->>>>>>> 2d0b5d3b
         )
 
         mylog('verbose', [f'[{pluginName}] Found {len(plugin_objects)} Unifi Devices'])
@@ -148,12 +140,8 @@
             processed_macs=processed_macs,
             plugin_objects=plugin_objects,
             device_label='user',
-<<<<<<< HEAD
-            device_vendor=""
-=======
             device_vendor="",
             force_import=perform_full_run
->>>>>>> 2d0b5d3b
         )
 
         mylog('verbose', [f'[{pluginName}] Found {len(plugin_objects)} Users'])
@@ -164,25 +152,6 @@
 
 
     mylog('verbose', [f'[{pluginName}] Found {len(plugin_objects)} Clients overall'])
-<<<<<<< HEAD
-
-    return plugin_objects
-
-
-# -----------------------------------------------------------------------------
-def collect_details(device_type, devices, online_macs, processed_macs, plugin_objects, device_label, device_vendor):
-    for device in devices:
-        mylog('verbose', [f'{json.dumps(device)}'])
-
-        name = get_name(get_unifi_val(device, 'name'), get_unifi_val(device, 'hostname'))
-        ipTmp = get_ip(get_unifi_val(device, 'last_ip'), get_unifi_val(device, 'fixed_ip'), get_unifi_val(device, 'ip'))
-        macTmp = device['mac']
-        status = 1 if macTmp in online_macs else device.get('state', 0)
-        deviceType = device_type.get(device.get('type'), '')
-
-        # Add object only if not processed
-        if macTmp not in processed_macs:
-=======
 
     return plugin_objects
 
@@ -206,7 +175,6 @@
 
         # Add object only if not processed
         if macTmp not in processed_macs and ( status == 1 or force_import is True ):
->>>>>>> 2d0b5d3b
             plugin_objects.add_object(
                 primaryId=macTmp,
                 secondaryId=ipTmp,
@@ -216,11 +184,7 @@
                 watched4=status,
                 extra=get_unifi_val(device, 'connection_network_name', ''),
                 foreignKey="",
-<<<<<<< HEAD
-                helpVal1=get_parent_mac(get_unifi_val(device, 'uplink_mac'), get_unifi_val(device, 'ap_mac'), get_unifi_val(device, 'sw_mac')),
-=======
                 helpVal1=parentMac,
->>>>>>> 2d0b5d3b
                 helpVal2=get_port(get_unifi_val(device, 'sw_port'), get_unifi_val(device, 'uplink_remote_port')),
                 helpVal3=device_label,
                 helpVal4="",
@@ -245,11 +209,7 @@
 def get_name(*names: str) -> str:
     for name in names:
         if name and name != 'null':
-<<<<<<< HEAD
-            return name
-=======
             return rmBadChars(name)
->>>>>>> 2d0b5d3b
     return 'null'
 
 # -----------------------------------------------------------------------------
