--- conflicted
+++ resolved
@@ -672,7 +672,6 @@
 .table-responsive {
   border: 0px;
 }
-<<<<<<< HEAD
 
 .login-page {
   background-color: transparent;
@@ -685,7 +684,7 @@
 .login-box-body {
   color: #bec5cb;
   background-color: #272c30;
-=======
+}
 /* Add border radius to bottom of the status boxes*/
 .pa-small-box-footer {
   border-bottom-left-radius: 10px;
@@ -702,5 +701,4 @@
 .small-box .icon { 
   top: 0.01em;
   font-size: 3.25em;
->>>>>>> 6bdd2076
 }