--- conflicted
+++ resolved
@@ -321,15 +321,9 @@
                               <button type="button" class="btn btn-info dropdown-toggle" data-toggle="dropdown" aria-expanded="false" id="dropdownButtonScanCycle">
                                 <span class="fa fa-caret-down"></span></button>
                               <ul id="dropdownScanCycle" class="dropdown-menu dropdown-menu-right">
-<<<<<<< HEAD
-                                <li><a href="javascript:void(0)" onclick="setTextValue('txtScanCycle','1 min')">   Scan Device (1min)</a></li>
-                                <!-- <li><a href="javascript:void(0)" onclick="setTextValue('txtScanCycle','15 min');"> Scan 12 min every 15 min</a></li> -->
-                                <li><a href="javascript:void(0)" onclick="setTextValue('txtScanCycle','0 min');">  Don't Scan (0min)</a></li>
-=======
                                 <li><a href="javascript:void(0)" onclick="setTextValue('txtScanCycle','1 min')"><?php echo $pia_lang['DevDetail_EveandAl_ScanCycle_a'];?></a></li>
                                 <!-- <li><a href="javascript:void(0)" onclick="setTextValue('txtScanCycle','15 min');"> Scan 12 min every 15 min</a></li> -->
                                 <li><a href="javascript:void(0)" onclick="setTextValue('txtScanCycle','0 min');"><?php echo $pia_lang['DevDetail_EveandAl_ScanCycle_z'];?></a></li>
->>>>>>> 1928d1b5
                               </ul>
                             </div>
                           </div>
