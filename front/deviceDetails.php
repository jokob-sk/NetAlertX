--- conflicted
+++ resolved
@@ -815,19 +815,11 @@
 // -----------------------------------------------------------------------------
 function initializeCombos () {
   // Initialize combos with queries
-<<<<<<< HEAD
-  initializeCombo ( $('#dropdownOwner')[0],                      'getOwners',       'txtOwner');
-  initializeCombo ( $('#dropdownDeviceType')[0],                 'getDeviceTypes',  'txtDeviceType');
-  initializeCombo ( $('#dropdownGroup')[0],                      'getGroups',       'txtGroup');
-  initializeCombo ( $('#dropdownLocation')[0],                   'getLocations',    'txtLocation');
-  initializeCombo ( $('#dropdownNetworkNodeMac')[0],             'getNetworkNodes', 'txtNetworkNodeMac');
-=======
   initializeCombo ( '#dropdownOwner',                      'getOwners',       'txtOwner', true);
   initializeCombo ( '#dropdownDeviceType',                 'getDeviceTypes',  'txtDeviceType', true);
   initializeCombo ( '#dropdownGroup',                      'getGroups',       'txtGroup', true);
   initializeCombo ( '#dropdownLocation',                   'getLocations',    'txtLocation', true);
   initializeCombo ( '#dropdownNetworkNodeMac',             'getNetworkNodes', 'txtNetworkNodeMac', false);
->>>>>>> 3bb981ac
 
   // Initialize static combos
   initializeComboSkipRepeated ();
@@ -867,21 +859,7 @@
           txtDataField +'\',\''+ id +'\')">'+ item['name'] + '</a></li>'
       });
 
-<<<<<<< HEAD
-      id = item['name'];
-      // use explicitly specified id (value) if avaliable
-      if(item['id'])
-      {
-        id = item['id'];
-      }
-
-      // add dropdown item
-      HTMLelement.innerHTML +=
-        '<li><a href="javascript:void(0)" onclick="setTextValue(\''+
-        txtDataField +'\',\''+ id +'\')">'+ item['name'] + '</a></li>'
-=======
       writeDropdownHtml(dropdownId, dropdownHtmlContent)
->>>>>>> 3bb981ac
     });
   } else
   {
@@ -1203,11 +1181,7 @@
       $('#txtGroup').val               ('--');
       $('#txtLocation').val            ('--');
       $('#txtComments').val            ('--');
-<<<<<<< HEAD
-      $('#txtNetworkNodeMac').val         ('--');
-=======
       $('#txtNetworkNodeMac').val      ('--');
->>>>>>> 3bb981ac
       $('#txtNetworkPort').val         ('--');
 
       $('#txtFirstConnection').val     ('--');
@@ -1296,11 +1270,7 @@
         $('#txtGroup').val                           (deviceData['dev_Group']);
         $('#txtLocation').val                        (deviceData['dev_Location']);
         $('#txtComments').val                        (deviceData['dev_Comments']);
-<<<<<<< HEAD
-        $('#txtNetworkNodeMac').val                  (deviceData['dev_Network_Node_MAC']);
-=======
         $('#txtNetworkNodeMac').val                  (deviceData['dev_Network_Node_MAC_ADDR']);
->>>>>>> 3bb981ac
         $('#txtNetworkPort').val                     (deviceData['dev_Network_Node_port']);
   
         $('#txtFirstConnection').val                 (deviceData['dev_FirstConnection']);
