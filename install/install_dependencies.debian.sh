#!/usr/bin/env bash

echo "---------------------------------------------------------"
echo "[INSTALL]              Run install_dependencies.debian.sh"
echo "---------------------------------------------------------"

# ❗ IMPORTANT - if you modify this file modify the root Dockerfile as well ❗

# Check if script is run as root
if [[ $EUID -ne 0 ]]; then
    echo "This script must be run as root. Please use 'sudo'." 
    exit 1
fi

# Install dependencies
apt-get install -y \
    tini snmp ca-certificates curl libwww-perl arp-scan perl apt-utils cron sudo \
    nginx-light php php-cgi php-fpm php-sqlite3 php-curl sqlite3 dnsutils net-tools \
    python3 iproute2 nmap python3-pip zip systemctl usbutils traceroute

# alternate dependencies
sudo apt-get install nginx nginx-core mtr php-fpm php8.2-fpm php-cli php8.2 php8.2-sqlite3 -y
sudo phpenmod -v 8.2 sqlite3 

# setup virtual python environment so we can use pip3 to install packages
apt-get install python3.11-venv -y
python3 -m venv myenv
source myenv/bin/activate

update-alternatives --install /usr/bin/python python /usr/bin/python3 10

#  install packages thru pip3
<<<<<<< HEAD
pip3 install requests paho-mqtt scapy cron-converter pytz json2table dhcp-leases pyunifi speedtest-cli chardet dnspython
=======
pip3 install requests paho-mqtt scapy cron-converter pytz json2table dhcp-leases pyunifi speedtest-cli chardet python-nmap
>>>>>>> d3d019b4
<|MERGE_RESOLUTION|>--- conflicted
+++ resolved
@@ -30,8 +30,4 @@
 update-alternatives --install /usr/bin/python python /usr/bin/python3 10
 
 #  install packages thru pip3
-<<<<<<< HEAD
-pip3 install requests paho-mqtt scapy cron-converter pytz json2table dhcp-leases pyunifi speedtest-cli chardet dnspython
-=======
-pip3 install requests paho-mqtt scapy cron-converter pytz json2table dhcp-leases pyunifi speedtest-cli chardet python-nmap
->>>>>>> d3d019b4
+pip3 install requests paho-mqtt scapy cron-converter pytz json2table dhcp-leases pyunifi speedtest-cli chardet python-nmap dnspython
