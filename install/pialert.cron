--- conflicted
+++ resolved
@@ -7,17 +7,9 @@
 #  Puche 2021        pi.alert.application@gmail.com        GNU GPLv3
 #-------------------------------------------------------------------------------
 
-<<<<<<< HEAD
-0 3 * * 1      python ~/pialert/back/pialert.py update_vendors >~/pialert/log/pialert.vendors.log  2>&1
-*/3 * * * *    python ~/pialert/back/pialert.py internet_IP    >~/pialert/log/pialert.IP.log       2>&1
-*/5 * * * *    python ~/pialert/back/pialert.py 1              >~/pialert/log/pialert.1.log        2>&1
-0 2 * * */4      python ~/pialert/back/pialert.py cleanup        >~/pialert/log/pialert.cleanup.log  2>&1
-#*/15 * * * *   python ~/pialert/back/pialert.py 15             >~/pialert/log/pialert.15.log       2>&1
-=======
 TZ=Europe/Berlin
 
 0   3 * * 1     python /home/pi/pialert/back/pialert.py update_vendors    >/home/pi/pialert/log/pialert.vendors.log  2>&1
 */3 * * * *     python /home/pi/pialert/back/pialert.py internet_IP       >/home/pi/pialert/log/pialert.IP.log       2>&1
 */5 * * * *     python /home/pi/pialert/back/pialert.py 1                 >/home/pi/pialert/log/pialert.1.log        2>&1
 0   2 * * */4   python /home/pi/pialert/back/pialert.py cleanup           >/home/pi/pialert/log/pialert.cleanup.log  2>&1
->>>>>>> 3bb981ac
