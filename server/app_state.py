--- conflicted
+++ resolved
@@ -2,14 +2,9 @@
 import json
 
 from const import *
-<<<<<<< HEAD
 from logger import mylog
-from helper import timeNowTZ, timeNow, checkNewVersion
-=======
-from logger import mylog, logResult
 from helper import checkNewVersion
 from utils.datetime_utils import timeNowDB, timeNow
->>>>>>> 9f6086e5
 
 # Register NetAlertX directories using runtime configuration
 INSTALL_PATH = applicationPath
@@ -37,18 +32,6 @@
         isNewVersionChecked (int): Timestamp of last version check.
     """
 
-<<<<<<< HEAD
-    def __init__(
-        self,
-        currentState=None,
-        settingsSaved=None,
-        settingsImported=None,
-        showSpinner=None,
-        graphQLServerStarted=0,
-        processScan=False,
-        pluginsStates=None,
-    ):
-=======
     def __init__(self, currentState=None, 
                        settingsSaved=None, 
                        settingsImported=None, 
@@ -57,7 +40,6 @@
                        processScan=False,
                        pluginsStates=None,
                        appVersion=None):
->>>>>>> 9f6086e5
         """
         Initialize the application state, optionally overwriting previous values.
 
@@ -79,13 +61,8 @@
         previousState = ""
 
         # Update self
-<<<<<<< HEAD
-        self.lastUpdated = str(timeNowTZ())
-
-=======
         self.lastUpdated = str(timeNowDB())
         
->>>>>>> 9f6086e5
         if os.path.exists(stateFile):
             try:
                 with open(stateFile, "r") as json_file:
@@ -96,28 +73,6 @@
                 )
 
         # Check if the file exists and recover previous values
-<<<<<<< HEAD
-        if previousState != "":
-            self.settingsSaved = previousState.get("settingsSaved", 0)
-            self.settingsImported = previousState.get("settingsImported", 0)
-            self.processScan = previousState.get("processScan", False)
-            self.showSpinner = previousState.get("showSpinner", False)
-            self.isNewVersion = previousState.get("isNewVersion", False)
-            self.isNewVersionChecked = previousState.get("isNewVersionChecked", 0)
-            self.graphQLServerStarted = previousState.get("graphQLServerStarted", 0)
-            self.currentState = previousState.get("currentState", "Init")
-            self.pluginsStates = previousState.get("pluginsStates", {})
-        else:  # init first time values
-            self.settingsSaved = 0
-            self.settingsImported = 0
-            self.showSpinner = False
-            self.processScan = False
-            self.isNewVersion = checkNewVersion()
-            self.isNewVersionChecked = int(timeNow().timestamp())
-            self.graphQLServerStarted = 0
-            self.currentState = "Init"
-            self.pluginsStates = {}
-=======
         if previousState != "":            
             self.settingsSaved          = previousState.get("settingsSaved", 0)
             self.settingsImported       = previousState.get("settingsImported", 0)
@@ -140,7 +95,6 @@
             self.currentState           = "Init"
             self.pluginsStates          = {}
             self.appVersion             = ""
->>>>>>> 9f6086e5
 
         # Overwrite with provided parameters if supplied
         if settingsSaved is not None:
@@ -160,13 +114,7 @@
             for plugin, state in pluginsStates.items():
                 if plugin in self.pluginsStates:
                     # Only update existing keys if both are dicts
-<<<<<<< HEAD
-                    if isinstance(self.pluginsStates[plugin], dict) and isinstance(
-                        state, dict
-                    ):
-=======
                     if isinstance(self.pluginsStates[plugin], dict) and isinstance(state, dict):
->>>>>>> 9f6086e5
                         self.pluginsStates[plugin].update(state)
                     else:
                         # Replace if types don't match
@@ -210,17 +158,6 @@
 
 # -------------------------------------------------------------------------------
 # method to update the state
-<<<<<<< HEAD
-def updateState(
-    newState=None,
-    settingsSaved=None,
-    settingsImported=None,
-    showSpinner=None,
-    graphQLServerStarted=None,
-    processScan=None,
-    pluginsStates=None,
-):
-=======
 def updateState(newState = None, 
                 settingsSaved = None, 
                 settingsImported = None, 
@@ -229,7 +166,6 @@
                 processScan = None, 
                 pluginsStates=None,
                 appVersion=None):
->>>>>>> 9f6086e5
     """
     Convenience method to create or update the app state.
 
@@ -246,21 +182,6 @@
     Returns:
         app_state_class: Updated state object.
     """
-<<<<<<< HEAD
-    return app_state_class(
-        newState,
-        settingsSaved,
-        settingsImported,
-        showSpinner,
-        graphQLServerStarted,
-        processScan,
-        pluginsStates,
-    )
-
-
-# -------------------------------------------------------------------------------
-# Checks if the object has a __dict__ attribute. If it does, it assumes that it's an instance of a class and serializes its attributes dynamically.
-=======
     return app_state_class( newState, 
                             settingsSaved, 
                             settingsImported, 
@@ -271,9 +192,8 @@
                             appVersion)
 
 
-#-------------------------------------------------------------------------------
-# Checks if the object has a __dict__ attribute. If it does, it assumes that it's an instance of a class and serializes its attributes dynamically. 
->>>>>>> 9f6086e5
+# -------------------------------------------------------------------------------
+# Checks if the object has a __dict__ attribute. If it does, it assumes that it's an instance of a class and serializes its attributes dynamically.
 class AppStateEncoder(json.JSONEncoder):
     """
     JSON encoder for application state objects.
