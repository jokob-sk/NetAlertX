import sys
import subprocess
import os
import re
import datetime
from dateutil import parser

# Register NetAlertX directories
INSTALL_PATH = os.getenv("NETALERTX_APP", "/app")
sys.path.extend([f"{INSTALL_PATH}/server"])

from helper import get_setting_value, check_IP_format
from utils.datetime_utils import timeNowDB, normalizeTimeStamp
from logger import mylog, Logger
from const import vendorsPath, vendorsPathNewest, sql_generateGuid
from models.device_instance import DeviceInstance
from scan.name_resolution import NameResolver
from scan.device_heuristics import guess_icon, guess_type
from db.db_helper import sanitize_SQL_input, list_to_where

# Make sure log level is initialized correctly
Logger(get_setting_value("LOG_LEVEL"))


# -------------------------------------------------------------------------------
# Removing devices from the CurrentScan DB table which the user chose to ignore by MAC or IP
def exclude_ignored_devices(db):
    sql = db.sql  # Database interface for executing queries

    mac_condition = list_to_where(
        "OR", "cur_MAC", "LIKE", get_setting_value("NEWDEV_ignored_MACs")
    )
    ip_condition = list_to_where(
        "OR", "cur_IP", "LIKE", get_setting_value("NEWDEV_ignored_IPs")
    )

    # Only delete if either the MAC or IP matches an ignored condition
    conditions = []
    if mac_condition:
        conditions.append(mac_condition)
    if ip_condition:
        conditions.append(ip_condition)

    # Join conditions and prepare the query
    conditions_str = " OR ".join(conditions)
    if conditions_str:
        query = f"""DELETE FROM CurrentScan WHERE 
                        1=1
                        AND (
                            {conditions_str}
                        )
                """
    else:
        query = "DELETE FROM CurrentScan WHERE 1=1 AND 1=0"  # No valid conditions, prevent deletion

    mylog("debug", f"[New Devices] Excluding Ignored Devices Query: {query}")

    sql.execute(query)

<<<<<<< HEAD

# -------------------------------------------------------------------------------
def update_devices_data_from_scan(db):
    sql = db.sql  # TO-DO
    startTime = timeNowTZ().strftime("%Y-%m-%d %H:%M:%S")
=======
#-------------------------------------------------------------------------------
def update_devices_data_from_scan (db):
    sql = db.sql #TO-DO    
    startTime = timeNowDB()
>>>>>>> 9f6086e5

    # Update Last Connection
    mylog("debug", "[Update Devices] 1 Last Connection")
    sql.execute(f"""UPDATE Devices SET devLastConnection = '{startTime}',
                        devPresentLastScan = 1
                    WHERE EXISTS (SELECT 1 FROM CurrentScan 
                                  WHERE devMac = cur_MAC) """)

    # Clean no active devices
    mylog("debug", "[Update Devices] 2 Clean no active devices")
    sql.execute("""UPDATE Devices SET devPresentLastScan = 0
                    WHERE NOT EXISTS (SELECT 1 FROM CurrentScan 
                                      WHERE devMac = cur_MAC) """)

    # Update IP
    mylog("debug", "[Update Devices] - cur_IP -> devLastIP (always updated)")
    sql.execute("""UPDATE Devices
            SET devLastIP = (
                SELECT cur_IP
                FROM CurrentScan
                WHERE devMac = cur_MAC
                AND cur_IP IS NOT NULL
                AND cur_IP NOT IN ('', 'null', '(unknown)', '(Unknown)')
                ORDER BY cur_DateTime DESC
                LIMIT 1
            )
            WHERE EXISTS (
                SELECT 1
                FROM CurrentScan
                WHERE devMac = cur_MAC
                AND cur_IP IS NOT NULL
                AND cur_IP NOT IN ('', 'null', '(unknown)', '(Unknown)')
            )""")

    # Update only devices with empty, NULL or (u(U)nknown) vendors
    mylog("debug", "[Update Devices] - cur_Vendor -> (if empty) devVendor")
    sql.execute("""UPDATE Devices
                    SET devVendor = (
                        SELECT cur_Vendor
                        FROM CurrentScan
                        WHERE Devices.devMac = CurrentScan.cur_MAC
                    )
                    WHERE 
                        (devVendor IS NULL OR devVendor IN ("", "null", "(unknown)", "(Unknown)"))
                        AND EXISTS (
                            SELECT 1
                            FROM CurrentScan
                            WHERE Devices.devMac = CurrentScan.cur_MAC
                        )""")

    # Update only devices with empty or NULL devParentPort
    mylog("debug", "[Update Devices] - (if not empty) cur_Port -> devParentPort")
    sql.execute("""UPDATE Devices
                    SET devParentPort = (
                    SELECT cur_Port
                    FROM CurrentScan        
                    WHERE Devices.devMac = CurrentScan.cur_MAC          
                )
                WHERE 
                    (devParentPort IS NULL OR devParentPort IN ("", "null", "(unknown)", "(Unknown)"))
                    AND    
                EXISTS (
                    SELECT 1
                    FROM CurrentScan
                    WHERE Devices.devMac = CurrentScan.cur_MAC
                      AND CurrentScan.cur_Port IS NOT NULL AND CurrentScan.cur_Port NOT IN ("", "null")
                )""")

    # Update only devices with empty or NULL devParentMAC
    mylog(
        "debug", "[Update Devices] - (if not empty) cur_NetworkNodeMAC -> devParentMAC"
    )
    sql.execute("""UPDATE Devices
                    SET devParentMAC = (
                        SELECT cur_NetworkNodeMAC
                        FROM CurrentScan
                        WHERE Devices.devMac = CurrentScan.cur_MAC
                    )
                    WHERE 
                        (devParentMAC IS NULL OR devParentMAC IN ("", "null", "(unknown)", "(Unknown)"))
                        AND                
                        EXISTS (
                            SELECT 1
                            FROM CurrentScan
                            WHERE Devices.devMac = CurrentScan.cur_MAC
                                AND CurrentScan.cur_NetworkNodeMAC IS NOT NULL AND CurrentScan.cur_NetworkNodeMAC NOT IN ("", "null")
                        )
                """)

    # Update only devices with empty or NULL devSite
    mylog(
        "debug",
        "[Update Devices] - (if not empty) cur_NetworkSite -> (if empty) devSite",
    )
    sql.execute("""UPDATE Devices
                    SET devSite = (
                        SELECT cur_NetworkSite
                        FROM CurrentScan
                        WHERE Devices.devMac = CurrentScan.cur_MAC
                    )
                    WHERE 
                        (devSite IS NULL OR devSite IN ("", "null"))
                        AND EXISTS (
                            SELECT 1
                            FROM CurrentScan
                            WHERE Devices.devMac = CurrentScan.cur_MAC
                                AND CurrentScan.cur_NetworkSite IS NOT NULL AND CurrentScan.cur_NetworkSite NOT IN ("", "null")
                )""")

    # Update only devices with empty or NULL devSSID
    mylog("debug", "[Update Devices] - (if not empty) cur_SSID -> (if empty) devSSID")
    sql.execute("""UPDATE Devices
                    SET devSSID = (
                        SELECT cur_SSID
                        FROM CurrentScan
                        WHERE Devices.devMac = CurrentScan.cur_MAC
                    )
                    WHERE 
                        (devSSID IS NULL OR devSSID IN ("", "null"))
                        AND EXISTS (
                            SELECT 1
                            FROM CurrentScan
                            WHERE Devices.devMac = CurrentScan.cur_MAC
                                AND CurrentScan.cur_SSID IS NOT NULL AND CurrentScan.cur_SSID NOT IN ("", "null")
                        )""")

    # Update only devices with empty or NULL devType
    mylog("debug", "[Update Devices] - (if not empty) cur_Type -> (if empty) devType")
    sql.execute("""UPDATE Devices
                    SET devType = (
                        SELECT cur_Type
                        FROM CurrentScan
                        WHERE Devices.devMac = CurrentScan.cur_MAC
                    )
                    WHERE 
                        (devType IS NULL OR devType IN ("", "null"))
                        AND EXISTS (
                            SELECT 1
                            FROM CurrentScan
                            WHERE Devices.devMac = CurrentScan.cur_MAC
                                AND CurrentScan.cur_Type IS NOT NULL AND CurrentScan.cur_Type NOT IN ("", "null")
                        )""")

    # Update (unknown) or (name not found) Names if available
    mylog("debug", "[Update Devices] - (if not empty) cur_Name -> (if empty) devName")
    sql.execute("""    UPDATE Devices
                        SET devName = COALESCE((
                            SELECT cur_Name 
                            FROM CurrentScan
                            WHERE cur_MAC = devMac
                            AND cur_Name IS NOT NULL
                            AND cur_Name <> 'null'
                            AND cur_Name <> ''
                        ), devName)
                        WHERE (devName IN ('(unknown)', '(name not found)', '') 
                            OR devName IS NULL)
                        AND EXISTS (
                            SELECT 1 
                            FROM CurrentScan
                            WHERE cur_MAC = devMac
                            AND cur_Name IS NOT NULL
                            AND cur_Name <> 'null'
                            AND cur_Name <> ''
                        ) """)

    # Update VENDORS
    recordsToUpdate = []
    query = """SELECT * FROM Devices
               WHERE devVendor IS NULL OR devVendor IN ("", "null", "(unknown)", "(Unknown)")
            """

    for device in sql.execute(query):
        vendor = query_MAC_vendor(device["devMac"])
        if vendor != -1 and vendor != -2:
            recordsToUpdate.append([vendor, device["devMac"]])

    if len(recordsToUpdate) > 0:
        sql.executemany(
            "UPDATE Devices SET devVendor = ? WHERE devMac = ? ", recordsToUpdate
        )

    # Update devPresentLastScan based on NICs presence
    update_devPresentLastScan_based_on_nics(db)

    # Guess ICONS
    recordsToUpdate = []

    default_icon = get_setting_value("NEWDEV_devIcon")

    if get_setting_value("NEWDEV_replace_preset_icon"):
        query = f"""SELECT * FROM Devices
                    WHERE devIcon in ('', 'null', '{default_icon}')
                        OR devIcon IS NULL"""
    else:
        query = """SELECT * FROM Devices
                    WHERE devIcon in ('', 'null')
                        OR devIcon IS NULL"""

    for device in sql.execute(query):
        # Conditional logic for devIcon guessing
        devIcon = guess_icon(
            device["devVendor"],
            device["devMac"],
            device["devLastIP"],
            device["devName"],
            default_icon,
        )

        recordsToUpdate.append([devIcon, device["devMac"]])

    mylog("debug", f"[Update Devices] recordsToUpdate: {recordsToUpdate}")

    if len(recordsToUpdate) > 0:
        sql.executemany(
            "UPDATE Devices SET devIcon = ? WHERE devMac = ? ", recordsToUpdate
        )

    # Guess Type
    recordsToUpdate = []
    query = """SELECT * FROM Devices
                    WHERE devType in ('', 'null')
                OR devType IS NULL"""
    default_type = get_setting_value("NEWDEV_devType")

    for device in sql.execute(query):
        # Conditional logic for devIcon guessing
        devType = guess_type(
            device["devVendor"],
            device["devMac"],
            device["devLastIP"],
            device["devName"],
            default_type,
        )

        recordsToUpdate.append([devType, device["devMac"]])

    if len(recordsToUpdate) > 0:
        sql.executemany(
            "UPDATE Devices SET devType = ? WHERE devMac = ? ", recordsToUpdate
        )

    mylog("debug", "[Update Devices] Update devices end")


# -------------------------------------------------------------------------------
def save_scanned_devices(db):
    sql = db.sql  # TO-DO

    # Add Local MAC of default local interface
    local_mac_cmd = [
        "/sbin/ifconfig `ip -o route get 1 | sed 's/^.*dev \\([^ ]*\\).*$/\\1/;q'` | grep ether | awk '{print $2}'"
    ]
    local_mac = (
        subprocess.Popen(
            local_mac_cmd, shell=True, stdout=subprocess.PIPE, stderr=subprocess.STDOUT
        )
        .communicate()[0]
        .decode()
        .strip()
    )

    local_ip_cmd = ["ip -o route get 1 | sed 's/^.*src \\([^ ]*\\).*$/\\1/;q'"]
    local_ip = (
        subprocess.Popen(
            local_ip_cmd, shell=True, stdout=subprocess.PIPE, stderr=subprocess.STDOUT
        )
        .communicate()[0]
        .decode()
        .strip()
    )

    mylog(
        "debug", ["[Save Devices] Saving this IP into the CurrentScan table:", local_ip]
    )

    if check_IP_format(local_ip) == "":
        local_ip = "0.0.0.0"

    # Proceed if variable contains valid MAC
    if check_mac_or_internet(local_mac):
        sql.execute(
            f"""INSERT OR IGNORE INTO CurrentScan (cur_MAC, cur_IP, cur_Vendor, cur_ScanMethod) VALUES ( '{local_mac}', '{local_ip}', Null, 'local_MAC') """
        )


# -------------------------------------------------------------------------------
def print_scan_stats(db):
    sql = db.sql  # TO-DO

    query = """
    SELECT
        (SELECT COUNT(*) FROM CurrentScan) AS devices_detected,
        (SELECT COUNT(*) FROM CurrentScan WHERE NOT EXISTS (SELECT 1 FROM Devices WHERE devMac = cur_MAC)) AS new_devices,
        (SELECT COUNT(*) FROM Devices WHERE devAlertDown != 0 AND NOT EXISTS (SELECT 1 FROM CurrentScan WHERE devMac = cur_MAC)) AS down_alerts,
        (SELECT COUNT(*) FROM Devices WHERE devAlertDown != 0 AND devPresentLastScan = 1 AND NOT EXISTS (SELECT 1 FROM CurrentScan WHERE devMac = cur_MAC)) AS new_down_alerts,
        (SELECT COUNT(*) FROM Devices WHERE devPresentLastScan = 0) AS new_connections,
        (SELECT COUNT(*) FROM Devices WHERE devPresentLastScan = 1 AND NOT EXISTS (SELECT 1 FROM CurrentScan WHERE devMac = cur_MAC)) AS disconnections,
        (SELECT COUNT(*) FROM Devices, CurrentScan WHERE devMac = cur_MAC AND devLastIP <> cur_IP) AS ip_changes,
        cur_ScanMethod,
        COUNT(*) AS scan_method_count
    FROM CurrentScan
    GROUP BY cur_ScanMethod
    """

    sql.execute(query)
    stats = sql.fetchall()

    mylog(
        "verbose",
        f"[Scan Stats] Devices Detected.......: {stats[0]['devices_detected']}",
    )
    mylog("verbose", f"[Scan Stats] New Devices............: {stats[0]['new_devices']}")
    mylog("verbose", f"[Scan Stats] Down Alerts............: {stats[0]['down_alerts']}")
    mylog(
        "verbose",
        f"[Scan Stats] New Down Alerts........: {stats[0]['new_down_alerts']}",
    )
    mylog(
        "verbose",
        f"[Scan Stats] New Connections........: {stats[0]['new_connections']}",
    )
    mylog(
        "verbose", f"[Scan Stats] Disconnections.........: {stats[0]['disconnections']}"
    )
    mylog("verbose", f"[Scan Stats] IP Changes.............: {stats[0]['ip_changes']}")

    # if str(stats[0]["new_devices"]) != '0':
    mylog("trace", "   ================ DEVICES table content  ================")
    sql.execute("select * from Devices")
    rows = sql.fetchall()
    for row in rows:
        row_dict = dict(row)
        mylog("trace", f"    {row_dict}")

    mylog("trace", "   ================ CurrentScan table content  ================")
    sql.execute("select * from CurrentScan")
    rows = sql.fetchall()
    for row in rows:
        row_dict = dict(row)
        mylog("trace", f"    {row_dict}")

    mylog(
        "trace",
        "   ================ Events table content where eve_PendingAlertEmail = 1  ================",
    )
    sql.execute("select * from Events where eve_PendingAlertEmail = 1")
    rows = sql.fetchall()
    for row in rows:
        row_dict = dict(row)
        mylog("trace", f"    {row_dict}")

    mylog("trace", "   ================ Events table COUNT  ================")
    sql.execute("select count(*) from Events")
    rows = sql.fetchall()
    for row in rows:
        row_dict = dict(row)
        mylog("trace", f"    {row_dict}")

    mylog("verbose", "[Scan Stats] Scan Method Statistics:")
    for row in stats:
        if row["cur_ScanMethod"] is not None:
            mylog("verbose", f"    {row['cur_ScanMethod']}: {row['scan_method_count']}")


<<<<<<< HEAD
# -------------------------------------------------------------------------------
def create_new_devices(db):
    sql = db.sql  # TO-DO
    startTime = timeNowTZ()
=======
#-------------------------------------------------------------------------------
def create_new_devices (db):
    sql = db.sql # TO-DO
    startTime = timeNowDB()
>>>>>>> 9f6086e5

    # Insert events for new devices from CurrentScan (not yet in Devices)

    mylog("debug", '[New Devices] Insert "New Device" Events')
    query_new_device_events = f"""
    INSERT INTO Events (
        eve_MAC, eve_IP, eve_DateTime,
        eve_EventType, eve_AdditionalInfo,
        eve_PendingAlertEmail
    )
    SELECT cur_MAC, cur_IP, '{startTime}', 'New Device', cur_Vendor, 1
    FROM CurrentScan
    WHERE NOT EXISTS (
        SELECT 1 FROM Devices
        WHERE devMac = cur_MAC
    )
    """

    # mylog('debug',f'[New Devices] Log Events Query: {query_new_device_events}')

    sql.execute(query_new_device_events)

    mylog("debug", "[New Devices] Insert Connection into session table")

    sql.execute(f"""INSERT INTO Sessions (
                        ses_MAC, ses_IP, ses_EventTypeConnection, ses_DateTimeConnection,
                        ses_EventTypeDisconnection, ses_DateTimeDisconnection,
                        ses_StillConnected, ses_AdditionalInfo
                    )
                    SELECT cur_MAC, cur_IP, 'Connected', '{startTime}', NULL, NULL, 1, cur_Vendor
                    FROM CurrentScan
                    WHERE EXISTS (
                        SELECT 1 FROM Devices
                        WHERE devMac = cur_MAC
                    )
                    AND NOT EXISTS (
                        SELECT 1 FROM Sessions
                        WHERE ses_MAC = cur_MAC AND ses_StillConnected = 1
                    )
                    """)

    # Create new devices from CurrentScan
    mylog("debug", "[New Devices] 2 Create devices")

    # default New Device values preparation
    newDevColumns = """devAlertEvents, 
                        devAlertDown, 
                        devPresentLastScan, 
                        devIsArchived, 
                        devIsNew, 
                        devSkipRepeated, 
                        devScan, 
                        devOwner, 
                        devFavorite, 
                        devGroup, 
                        devComments, 
                        devLogEvents, 
                        devLocation,
                        devCustomProps,
                        devParentRelType,
                        devReqNicsOnline
                        """

    newDevDefaults = f"""{get_setting_value("NEWDEV_devAlertEvents")}, 
                        {get_setting_value("NEWDEV_devAlertDown")}, 
                        {get_setting_value("NEWDEV_devPresentLastScan")}, 
                        {get_setting_value("NEWDEV_devIsArchived")}, 
                        {get_setting_value("NEWDEV_devIsNew")}, 
                        {get_setting_value("NEWDEV_devSkipRepeated")}, 
                        {get_setting_value("NEWDEV_devScan")}, 
                        '{sanitize_SQL_input(get_setting_value("NEWDEV_devOwner"))}', 
                        {get_setting_value("NEWDEV_devFavorite")}, 
                        '{sanitize_SQL_input(get_setting_value("NEWDEV_devGroup"))}', 
                        '{sanitize_SQL_input(get_setting_value("NEWDEV_devComments"))}', 
                        {get_setting_value("NEWDEV_devLogEvents")}, 
                        '{sanitize_SQL_input(get_setting_value("NEWDEV_devLocation"))}',
                        '{sanitize_SQL_input(get_setting_value("NEWDEV_devCustomProps"))}',
                        '{sanitize_SQL_input(get_setting_value("NEWDEV_devParentRelType"))}',
                        {sanitize_SQL_input(get_setting_value("NEWDEV_devReqNicsOnline"))}
                        """

    # Fetch data from CurrentScan skipping ignored devices by IP and MAC
    query = """SELECT cur_MAC, cur_Name, cur_Vendor, cur_ScanMethod, cur_IP, cur_SyncHubNodeName, cur_NetworkNodeMAC, cur_PORT, cur_NetworkSite, cur_SSID, cur_Type 
                FROM CurrentScan """

    mylog("debug", f"[New Devices] Collecting New Devices Query: {query}")
    current_scan_data = sql.execute(query).fetchall()

    for row in current_scan_data:
        (
            cur_MAC,
            cur_Name,
            cur_Vendor,
            cur_ScanMethod,
            cur_IP,
            cur_SyncHubNodeName,
            cur_NetworkNodeMAC,
            cur_PORT,
            cur_NetworkSite,
            cur_SSID,
            cur_Type,
        ) = row

        # Handle NoneType
        cur_Name = str(cur_Name).strip() if cur_Name else "(unknown)"
        cur_Type = (
            str(cur_Type).strip() if cur_Type else get_setting_value("NEWDEV_devType")
        )
        cur_NetworkNodeMAC = cur_NetworkNodeMAC.strip() if cur_NetworkNodeMAC else ""
        cur_NetworkNodeMAC = (
            cur_NetworkNodeMAC
            if cur_NetworkNodeMAC and cur_MAC != "Internet"
            else (
                get_setting_value("NEWDEV_devParentMAC")
                if cur_MAC != "Internet"
                else "null"
            )
        )
        cur_SyncHubNodeName = (
            cur_SyncHubNodeName
            if cur_SyncHubNodeName and cur_SyncHubNodeName != "null"
            else (get_setting_value("SYNC_node_name"))
        )

        # Preparing the individual insert statement
        sqlQuery = f"""INSERT OR IGNORE INTO Devices 
                        (
                            devMac, 
                            devName, 
                            devVendor,
                            devLastIP, 
                            devFirstConnection, 
                            devLastConnection, 
                            devSyncHubNode, 
                            devGUID,
                            devParentMAC, 
                            devParentPort,
                            devSite, 
                            devSSID,
                            devType,                          
                            devSourcePlugin,                          
                            {newDevColumns}
                        )
                        VALUES 
                        (
                            '{sanitize_SQL_input(cur_MAC)}', 
                            '{sanitize_SQL_input(cur_Name)}',
                            '{sanitize_SQL_input(cur_Vendor)}', 
                            '{sanitize_SQL_input(cur_IP)}', 
                            ?, 
                            ?, 
                            '{sanitize_SQL_input(cur_SyncHubNodeName)}', 
                            {sql_generateGuid},
                            '{sanitize_SQL_input(cur_NetworkNodeMAC)}',
                            '{sanitize_SQL_input(cur_PORT)}',
                            '{sanitize_SQL_input(cur_NetworkSite)}', 
                            '{sanitize_SQL_input(cur_SSID)}',
                            '{sanitize_SQL_input(cur_Type)}', 
                            '{sanitize_SQL_input(cur_ScanMethod)}', 
                            {newDevDefaults}
                        )"""

        mylog("trace", f"[New Devices] Create device SQL: {sqlQuery}")

        sql.execute(sqlQuery, (startTime, startTime))

    mylog("debug", "[New Devices] New Devices end")
    db.commitDB()

#-------------------------------------------------------------------------------
# Check if plugins data changed
def check_plugin_data_changed(pm, plugins_to_check):
    """
    Checks whether any of the specified plugins have updated data since their
    last recorded check time.

<<<<<<< HEAD
# -------------------------------------------------------------------------------
def update_devices_names(pm):
    sql = pm.db.sql
    resolver = NameResolver(pm.db)
    device_handler = DeviceInstance(pm.db)
=======
    This function compares each plugin's `lastDataChange` timestamp from
    `pm.plugin_states` with its corresponding `lastDataCheck` timestamp from
    `pm.plugin_checks`. If a plugin's data has changed more recently than it
    was last checked, it is flagged as changed.

    Args:
        pm (object): Plugin manager or state object containing:
            - plugin_states (dict): Per-plugin metadata with "lastDataChange".
            - plugin_checks (dict): Per-plugin last check timestamps.
        plugins_to_check (list[str]): List of plugin names to validate.

    Returns:
        bool: True if any plugin data has changed since last check,
              otherwise False.

    Logging:
        - Logs unexpected or invalid timestamps at level 'none'.
        - Logs when no changes are detected at level 'debug'.
        - Logs each changed plugin at level 'debug'.
    """
>>>>>>> 9f6086e5

    plugins_changed = []

    for plugin_name in plugins_to_check:

        last_data_change = pm.plugin_states.get(plugin_name, {}).get("lastDataChange")  
        last_data_check = pm.plugin_checks.get(plugin_name, "")

        if not last_data_change:
            continue

        # Normalize and validate last_changed timestamp
        last_changed_ts = normalizeTimeStamp(last_data_change)

<<<<<<< HEAD
    # Retrieve last time name resolution was checked (string or datetime)
    last_checked_str = pm.name_plugins_checked
    last_checked_dt = (
        parser.parse(last_checked_str)
        if isinstance(last_checked_str, str)
        else last_checked_str
    )
=======
        if last_changed_ts == None:
            mylog('none', f'[check_plugin_data_changed] Unexpected last_data_change timestamp for {plugin_name} (input|output): ({last_data_change}|{last_changed_ts})')
>>>>>>> 9f6086e5

        # Normalize and validate last_data_check timestamp
        last_data_check_ts = normalizeTimeStamp(last_data_check)

        if last_data_check_ts == None:
            mylog('none', f'[check_plugin_data_changed] Unexpected last_data_check timestamp for {plugin_name} (input|output): ({last_data_check}|{last_data_check_ts})')

        # Track which plugins have newer state than last_checked
        if last_data_check_ts is None or last_changed_ts is None or last_changed_ts > last_data_check_ts:
            mylog('debug', f'[check_plugin_data_changed] {plugin_name} changed (last_changed_ts|last_data_check_ts): ({last_changed_ts}|{last_data_check_ts})')
            plugins_changed.append(plugin_name)

    # Skip if no plugin state changed since last check
<<<<<<< HEAD
    if last_checked_dt and latest_state_dt and latest_state_dt <= last_checked_dt:
        mylog(
            "debug",
            "[Update Device Name] No relevant name plugin changes since last check — skipping update.",
        )
=======
    if len(plugins_changed) == 0:
        mylog('debug', f'[check_plugin_data_changed] No relevant plugin changes since last check for {plugins_to_check}')
        return False

    # Continue if changes detected
    for p in plugins_changed:
        mylog('debug', f'[check_plugin_data_changed] {p} changed (last_data_change|last_data_check): ({pm.plugin_states.get(p, {}).get("lastDataChange")}|{pm.plugin_checks.get(p)})')

    return True

#-------------------------------------------------------------------------------
def update_devices_names(pm):

    # --- Short-circuit if no name-resolution plugin has changed ---
    if check_plugin_data_changed(pm, ["DIGSCAN", "NSLOOKUP", "NBTSCAN", "AVAHISCAN"]) == False:
        mylog('debug', '[Update Device Name] No relevant plugin changes since last check.')
>>>>>>> 9f6086e5
        return

    mylog('debug', '[Update Device Name] Check if unknown devices present to resolve names for or if REFRESH_FQDN enabled.')

    sql = pm.db.sql
    resolver = NameResolver(pm.db)
    device_handler = DeviceInstance(pm.db)   
    
    nameNotFound = "(name not found)"

    # Define resolution strategies in priority order
    strategies = [
        (resolver.resolve_dig, "DIGSCAN"),
        (resolver.resolve_mdns, "AVAHISCAN"),
        (resolver.resolve_nslookup, "NSLOOKUP"),
        (resolver.resolve_nbtlookup, "NBTSCAN"),
    ]

    def resolve_devices(devices, resolve_both_name_and_fqdn=True):
        """
        Attempts to resolve device names and/or FQDNs using available strategies.

        Parameters:
            devices (list): List of devices to resolve.
            resolve_both_name_and_fqdn (bool): If True, resolves both name and FQDN.
                                               If False, resolves only FQDN.

        Returns:
            recordsToUpdate (list): List of [newName, newFQDN, devMac] or [newFQDN, devMac] for DB update.
            recordsNotFound (list): List of [nameNotFound, devMac] for DB update.
            foundStats (dict): Number of successes per strategy.
            notFound (int): Number of devices not resolved.
        """
        recordsToUpdate = []
        recordsNotFound = []
        foundStats = {label: 0 for _, label in strategies}
        notFound = 0

        for device in devices:
            newName = nameNotFound
            newFQDN = ""

            # Attempt each resolution strategy in order
            for resolve_fn, label in strategies:
                resolved = resolve_fn(device["devMac"], device["devLastIP"])

                # Only use name if resolving both name and FQDN
                newName = resolved.cleaned if resolve_both_name_and_fqdn else None
                newFQDN = resolved.raw

                # If a valid result is found, record it and stop further attempts
                if (
                    newFQDN not in [nameNotFound, "", "localhost."]
                    and " communications error to " not in newFQDN
                ):
                    foundStats[label] += 1

                    if resolve_both_name_and_fqdn:
                        recordsToUpdate.append([newName, newFQDN, device["devMac"]])
                    else:
                        recordsToUpdate.append([newFQDN, device["devMac"]])
                    break

            # If no name was resolved, queue device for "(name not found)" update
            if resolve_both_name_and_fqdn and newName == nameNotFound:
                notFound += 1
                if device["devName"] != nameNotFound:
                    recordsNotFound.append([nameNotFound, device["devMac"]])

        return recordsToUpdate, recordsNotFound, foundStats, notFound

    # --- Step 1: Update device names for unknown devices ---
    unknownDevices = device_handler.getUnknown()
    if unknownDevices:
        mylog(
            "verbose",
            f"[Update Device Name] Trying to resolve devices without name. Unknown devices count: {len(unknownDevices)}",
        )

        # Try resolving both name and FQDN
        recordsToUpdate, recordsNotFound, foundStats, notFound = resolve_devices(
            unknownDevices
        )

        # Log summary
        mylog(
            "verbose",
            f"[Update Device Name] Names Found (DIGSCAN/AVAHISCAN/NSLOOKUP/NBTSCAN): {len(recordsToUpdate)} ({foundStats['DIGSCAN']}/{foundStats['AVAHISCAN']}/{foundStats['NSLOOKUP']}/{foundStats['NBTSCAN']})",
        )
        mylog("verbose", f"[Update Device Name] Names Not Found         : {notFound}")

        # Apply updates to database
        sql.executemany(
            "UPDATE Devices SET devName = ? WHERE devMac = ?", recordsNotFound
        )
        sql.executemany(
            "UPDATE Devices SET devName = ?, devFQDN = ? WHERE devMac = ?",
            recordsToUpdate,
        )

    # --- Step 2: Optionally refresh FQDN for all devices ---
    if get_setting_value("REFRESH_FQDN"):
        allDevices = device_handler.getAll()
        if allDevices:
            mylog(
                "verbose",
                f"[Update FQDN] Trying to resolve FQDN. Devices count: {len(allDevices)}",
            )

            # Try resolving only FQDN
            recordsToUpdate, _, foundStats, notFound = resolve_devices(
                allDevices, resolve_both_name_and_fqdn=False
            )

            # Log summary
            mylog(
                "verbose",
                f"[Update FQDN] Names Found (DIGSCAN/AVAHISCAN/NSLOOKUP/NBTSCAN): {len(recordsToUpdate)}"+ 
                  f"({foundStats['DIGSCAN']}/{foundStats['AVAHISCAN']}/{foundStats['NSLOOKUP']}"+
                  f"/{foundStats['NBTSCAN']})",
            )
            mylog("verbose", f"[Update FQDN] Names Not Found         : {notFound}")

            # Apply FQDN-only updates
            sql.executemany(
                "UPDATE Devices SET devFQDN = ? WHERE devMac = ?", recordsToUpdate
            )

    # Commit all database changes
    pm.db.commitDB()

    # --- Step 3: Log last checked time ---
    # After resolving names, update last checked
    pm.plugin_checks = {"DIGSCAN": timeNowDB(), "AVAHISCAN": timeNowDB(), "NSLOOKUP": timeNowDB(), "NBTSCAN": timeNowDB() }


# -------------------------------------------------------------------------------
# Updates devPresentLastScan for parent devices based on the presence of their NICs
def update_devPresentLastScan_based_on_nics(db):
    """
    Updates devPresentLastScan in the Devices table for parent devices
    based on the presence of their NICs and the devReqNicsOnline setting.

    Args:
        db: A database object with `.execute()` and `.fetchall()` methods.
    """

    sql = db.sql

    # Step 1: Load all devices from the DB
    devices = sql.execute("SELECT * FROM Devices").fetchall()

    # Convert rows to dicts (assumes sql.row_factory = sqlite3.Row or similar)
    devices = [dict(row) for row in devices]

    # Build MAC -> NICs map
    mac_to_nics = {}
    for device in devices:
        if device.get("devParentRelType") == "nic":
            parent_mac = device.get("devParentMAC")
            if parent_mac:
                mac_to_nics.setdefault(parent_mac, []).append(device)

    # Step 2: For each non-NIC device, determine new devPresentLastScan
    updates = []
    for device in devices:
        if device.get("devParentRelType") == "nic":
            continue  # skip NICs

        mac = device.get("devMac")
        if not mac:
            continue

        req_all = str(device.get("devReqNicsOnline")) == "1"
        nics = mac_to_nics.get(mac, [])

        original = device.get("devPresentLastScan", 0)
        new_present = original

        if nics:
            nic_statuses = [nic.get("devPresentLastScan") == 1 for nic in nics]
            if req_all:
                new_present = int(all(nic_statuses))
            else:
                new_present = int(any(nic_statuses))

        # Only add update if changed
        if original != new_present:
            updates.append((new_present, mac))

    # Step 3: Execute batch update
    for present, mac in updates:
        sql.execute(
            "UPDATE Devices SET devPresentLastScan = ? WHERE devMac = ?", (present, mac)
        )

    db.commitDB()
    return len(updates)


# -------------------------------------------------------------------------------
# Check if the variable contains a valid MAC address or "Internet"
def check_mac_or_internet(input_str):
    # Regular expression pattern for matching a MAC address
    mac_pattern = r"([0-9A-Fa-f]{2}[:-][0-9A-Fa-f]{2}[:-][0-9A-Fa-f]{2}[:-][0-9A-Fa-f]{2}[:-][0-9A-Fa-f]{2}[:-][0-9A-Fa-f]{2})"

    if input_str.lower() == "internet":
        return True
    elif re.match(mac_pattern, input_str):
        return True
    else:
        return False


# -------------------------------------------------------------------------------
# Lookup unknown vendors on devices
def query_MAC_vendor(pMAC):
    pMACstr = str(pMAC)

    filePath = vendorsPath

    if os.path.isfile(vendorsPathNewest):
        filePath = vendorsPathNewest

    # Check MAC parameter
    mac = pMACstr.replace(":", "").lower()
    if len(pMACstr) != 17 or len(mac) != 12:
        return -2  # return -2 if ignored MAC

    # Search vendor in HW Vendors DB
    mac_start_string6 = mac[0:6]
    mac_start_string9 = mac[0:9]

    try:
        with open(filePath, "r") as f:
            for line in f:
                line_lower = (
                    line.lower()
                )  # Convert line to lowercase for case-insensitive matching
                if line_lower.startswith(mac_start_string6):
                    parts = line.split("\t", 1)
                    if len(parts) > 1:
                        vendor = parts[1].strip()
                        mylog(
                            "debug",
                            [
                                f"[Vendor Check] Found '{vendor}' for '{pMAC}' in {vendorsPath}"
                            ],
                        )
                        return vendor
                    else:
                        mylog(
                            "debug",
                            [
                                f'[Vendor Check] ⚠ ERROR: Match found, but line could not be processed: "{line_lower}"'
                            ],
                        )
                        return -1

        return -1  # MAC address not found in the database
    except FileNotFoundError:
        mylog(
            "none", [f"[Vendor Check] ⚠ ERROR: Vendors file {vendorsPath} not found."]
        )
        return -1<|MERGE_RESOLUTION|>--- conflicted
+++ resolved
@@ -57,18 +57,10 @@
 
     sql.execute(query)
 
-<<<<<<< HEAD
-
-# -------------------------------------------------------------------------------
-def update_devices_data_from_scan(db):
-    sql = db.sql  # TO-DO
-    startTime = timeNowTZ().strftime("%Y-%m-%d %H:%M:%S")
-=======
 #-------------------------------------------------------------------------------
 def update_devices_data_from_scan (db):
     sql = db.sql #TO-DO    
     startTime = timeNowDB()
->>>>>>> 9f6086e5
 
     # Update Last Connection
     mylog("debug", "[Update Devices] 1 Last Connection")
@@ -433,17 +425,10 @@
             mylog("verbose", f"    {row['cur_ScanMethod']}: {row['scan_method_count']}")
 
 
-<<<<<<< HEAD
-# -------------------------------------------------------------------------------
-def create_new_devices(db):
-    sql = db.sql  # TO-DO
-    startTime = timeNowTZ()
-=======
 #-------------------------------------------------------------------------------
 def create_new_devices (db):
     sql = db.sql # TO-DO
     startTime = timeNowDB()
->>>>>>> 9f6086e5
 
     # Insert events for new devices from CurrentScan (not yet in Devices)
 
@@ -620,13 +605,6 @@
     Checks whether any of the specified plugins have updated data since their
     last recorded check time.
 
-<<<<<<< HEAD
-# -------------------------------------------------------------------------------
-def update_devices_names(pm):
-    sql = pm.db.sql
-    resolver = NameResolver(pm.db)
-    device_handler = DeviceInstance(pm.db)
-=======
     This function compares each plugin's `lastDataChange` timestamp from
     `pm.plugin_states` with its corresponding `lastDataCheck` timestamp from
     `pm.plugin_checks`. If a plugin's data has changed more recently than it
@@ -647,7 +625,6 @@
         - Logs when no changes are detected at level 'debug'.
         - Logs each changed plugin at level 'debug'.
     """
->>>>>>> 9f6086e5
 
     plugins_changed = []
 
@@ -662,18 +639,8 @@
         # Normalize and validate last_changed timestamp
         last_changed_ts = normalizeTimeStamp(last_data_change)
 
-<<<<<<< HEAD
-    # Retrieve last time name resolution was checked (string or datetime)
-    last_checked_str = pm.name_plugins_checked
-    last_checked_dt = (
-        parser.parse(last_checked_str)
-        if isinstance(last_checked_str, str)
-        else last_checked_str
-    )
-=======
         if last_changed_ts == None:
             mylog('none', f'[check_plugin_data_changed] Unexpected last_data_change timestamp for {plugin_name} (input|output): ({last_data_change}|{last_changed_ts})')
->>>>>>> 9f6086e5
 
         # Normalize and validate last_data_check timestamp
         last_data_check_ts = normalizeTimeStamp(last_data_check)
@@ -687,13 +654,6 @@
             plugins_changed.append(plugin_name)
 
     # Skip if no plugin state changed since last check
-<<<<<<< HEAD
-    if last_checked_dt and latest_state_dt and latest_state_dt <= last_checked_dt:
-        mylog(
-            "debug",
-            "[Update Device Name] No relevant name plugin changes since last check — skipping update.",
-        )
-=======
     if len(plugins_changed) == 0:
         mylog('debug', f'[check_plugin_data_changed] No relevant plugin changes since last check for {plugins_to_check}')
         return False
@@ -710,7 +670,6 @@
     # --- Short-circuit if no name-resolution plugin has changed ---
     if check_plugin_data_changed(pm, ["DIGSCAN", "NSLOOKUP", "NBTSCAN", "AVAHISCAN"]) == False:
         mylog('debug', '[Update Device Name] No relevant plugin changes since last check.')
->>>>>>> 9f6086e5
         return
 
     mylog('debug', '[Update Device Name] Check if unknown devices present to resolve names for or if REFRESH_FQDN enabled.')
