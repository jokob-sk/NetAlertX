import sys
import os

# Register NetAlertX directories
INSTALL_PATH = os.getenv("NETALERTX_APP", "/app")
sys.path.extend([f"{INSTALL_PATH}/server"])

<<<<<<< HEAD
from scan.device_handling import (
    create_new_devices,
    print_scan_stats,
    save_scanned_devices,
    exclude_ignored_devices,
    update_devices_data_from_scan,
)
from helper import timeNowTZ, get_setting_value
=======
import conf
from scan.device_handling import create_new_devices, print_scan_stats, save_scanned_devices, exclude_ignored_devices, update_devices_data_from_scan
from helper import get_setting_value
from utils.datetime_utils import timeNowDB
>>>>>>> 9f6086e5
from db.db_helper import print_table_schema
from logger import mylog, Logger
from messaging.reporting import skip_repeated_notifications


# Make sure log level is initialized correctly
Logger(get_setting_value("LOG_LEVEL"))

# ===============================================================================
# SCAN NETWORK
# ===============================================================================


def process_scan(db):
    # Apply exclusions
    mylog("verbose", "[Process Scan]  Exclude ignored devices")
    exclude_ignored_devices(db)

    # Load current scan data
    mylog("verbose", "[Process Scan]  Processing scan results")
    save_scanned_devices(db)

    db.commitDB()

    # Print stats
    mylog("none", "[Process Scan] Print Stats")
    print_scan_stats(db)
    mylog("none", "[Process Scan] Stats end")

    # Create Events
    mylog("verbose", "[Process Scan] Sessions Events (connect / disconnect)")
    insert_events(db)

    # Create New Devices
    # after create events -> avoid 'connection' event
    mylog("verbose", "[Process Scan] Creating new devices")
    create_new_devices(db)

    # Update devices info
    mylog("verbose", "[Process Scan] Updating Devices Info")
    update_devices_data_from_scan(db)

    # Pair session events (Connection / Disconnection)
    mylog(
        "verbose", "[Process Scan] Pairing session events (connection / disconnection) "
    )
    pair_sessions_events(db)

    # Sessions snapshot
    mylog("verbose", "[Process Scan] Creating sessions snapshot")
    create_sessions_snapshot(db)

    # Sessions snapshot
    mylog("verbose", "[Process Scan] Inserting scan results into Online_History")
    insertOnlineHistory(db)

    # Skip repeated notifications
    mylog("verbose", "[Process Scan] Skipping repeated notifications")
    skip_repeated_notifications(db)

    # Clear current scan as processed
    # 🐛 CurrentScan DEBUG: comment out below when debugging to keep the CurrentScan table after restarts/scan finishes
    db.sql.execute("DELETE FROM CurrentScan")

    # Commit changes
    db.commitDB()


# -------------------------------------------------------------------------------
def pair_sessions_events(db):
    sql = db.sql  # TO-DO
    # Pair Connection / New Device events

    mylog("debug", "[Pair Session] - 1 Connections / New Devices")
    sql.execute("""UPDATE Events
                    SET eve_PairEventRowid =
                       (SELECT ROWID
                        FROM Events AS EVE2
                        WHERE EVE2.eve_EventType IN ('New Device', 'Connected', 'Down Reconnected',
                            'Device Down', 'Disconnected')
                           AND EVE2.eve_MAC = Events.eve_MAC
                           AND EVE2.eve_Datetime > Events.eve_DateTime
                        ORDER BY EVE2.eve_DateTime ASC LIMIT 1)
                    WHERE eve_EventType IN ('New Device', 'Connected', 'Down Reconnected')
                    AND eve_PairEventRowid IS NULL
                 """)

    # Pair Disconnection / Device Down
    mylog("debug", "[Pair Session] - 2 Disconnections")
    sql.execute("""UPDATE Events
                    SET eve_PairEventRowid =
                        (SELECT ROWID
                         FROM Events AS EVE2
                         WHERE EVE2.eve_PairEventRowid = Events.ROWID)
                    WHERE eve_EventType IN ('Device Down', 'Disconnected')
                      AND eve_PairEventRowid IS NULL
                 """)

    mylog("debug", "[Pair Session] Pair session end")
    db.commitDB()


# -------------------------------------------------------------------------------
def create_sessions_snapshot(db):
    sql = db.sql  # TO-DO

    # Clean sessions snapshot
    mylog("debug", "[Sessions Snapshot] - 1 Clean")
    sql.execute("DELETE FROM SESSIONS")

    # Insert sessions
    mylog("debug", "[Sessions Snapshot] - 2 Insert")
    sql.execute("""INSERT INTO Sessions
                    SELECT * FROM Convert_Events_to_Sessions""")

    mylog("debug", "[Sessions Snapshot] Sessions end")
    db.commitDB()


<<<<<<< HEAD
# -------------------------------------------------------------------------------
def insert_events(db):
    sql = db.sql  # TO-DO
    startTime = timeNowTZ()

=======
#-------------------------------------------------------------------------------
def insert_events (db):
    sql = db.sql #TO-DO
    startTime = timeNowDB()    
    
>>>>>>> 9f6086e5
    # Check device down
    mylog("debug", "[Events] - 1 - Devices down")
    sql.execute(f"""INSERT INTO Events (eve_MAC, eve_IP, eve_DateTime,
                        eve_EventType, eve_AdditionalInfo,
                        eve_PendingAlertEmail)
                    SELECT devMac, devLastIP, '{startTime}', 'Device Down', '', 1
                    FROM Devices 
                    WHERE devAlertDown != 0
                      AND devPresentLastScan = 1                      
                      AND NOT EXISTS (SELECT 1 FROM CurrentScan
                                      WHERE devMac = cur_MAC
                                         ) """)

    # Check new Connections or Down Reconnections
    mylog("debug", "[Events] - 2 - New Connections")
    sql.execute(f"""    INSERT INTO Events (eve_MAC, eve_IP, eve_DateTime,
                                            eve_EventType, eve_AdditionalInfo,
                                            eve_PendingAlertEmail)
                        SELECT DISTINCT c.cur_MAC, c.cur_IP, '{startTime}', 
                                        CASE 
                                            WHEN last_event.eve_EventType = 'Device Down' and  last_event.eve_PendingAlertEmail = 0 THEN 'Down Reconnected' 
                                            ELSE 'Connected' 
                                        END,
                                        '',
                                        1
                        FROM CurrentScan AS c 
                        LEFT JOIN LatestEventsPerMAC AS last_event ON c.cur_MAC = last_event.eve_MAC 
                        WHERE last_event.devPresentLastScan = 0 OR last_event.eve_MAC IS NULL
                        """)

    # Check disconnections
    mylog("debug", "[Events] - 3 - Disconnections")
    sql.execute(f"""INSERT INTO Events (eve_MAC, eve_IP, eve_DateTime,
                        eve_EventType, eve_AdditionalInfo,
                        eve_PendingAlertEmail)
                    SELECT devMac, devLastIP, '{startTime}', 'Disconnected', '',
                        devAlertEvents
                    FROM Devices
                    WHERE devAlertDown = 0
                      AND devPresentLastScan = 1
                      AND NOT EXISTS (SELECT 1 FROM CurrentScan
                                      WHERE devMac = cur_MAC
                                         ) """)

    # Check IP Changed
    mylog("debug", "[Events] - 4 - IP Changes")
    sql.execute(f"""INSERT INTO Events (eve_MAC, eve_IP, eve_DateTime,
                        eve_EventType, eve_AdditionalInfo,
                        eve_PendingAlertEmail)
                    SELECT cur_MAC, cur_IP, '{startTime}', 'IP Changed',
                        'Previous IP: '|| devLastIP, devAlertEvents
                    FROM Devices, CurrentScan
                    WHERE devMac = cur_MAC                        
                      AND devLastIP <> cur_IP """)
    mylog("debug", "[Events] - Events end")


# -------------------------------------------------------------------------------
def insertOnlineHistory(db):
    sql = db.sql  # TO-DO: Implement sql object

    scanTimestamp = timeNowDB()

    # Query to fetch all relevant device counts in one go
    query = """
    SELECT
        COUNT(*) AS allDevices,
        COALESCE(SUM(CASE WHEN devIsArchived = 1 THEN 1 ELSE 0 END), 0) AS archivedDevices,
        COALESCE(SUM(CASE WHEN devPresentLastScan = 1 THEN 1 ELSE 0 END), 0) AS onlineDevices,
        COALESCE(SUM(CASE WHEN devPresentLastScan = 0 AND devAlertDown = 1 THEN 1 ELSE 0 END), 0) AS downDevices
    FROM Devices
    """

    deviceCounts = db.read(query)[
        0
    ]  # Assuming db.read returns a list of rows, take the first (and only) row

    allDevices = deviceCounts["allDevices"]
    archivedDevices = deviceCounts["archivedDevices"]
    onlineDevices = deviceCounts["onlineDevices"]
    downDevices = deviceCounts["downDevices"]

    offlineDevices = allDevices - archivedDevices - onlineDevices

    # Prepare the insert query using parameterized inputs
    insert_query = """
        INSERT INTO Online_History (Scan_Date, Online_Devices, Down_Devices, All_Devices, Archived_Devices, Offline_Devices)
        VALUES (?, ?, ?, ?, ?, ?)
    """

    mylog(
        "debug",
        f"[Presence graph] Sql query: {insert_query} with values: {scanTimestamp}, {onlineDevices}, {downDevices}, {allDevices}, {archivedDevices}, {offlineDevices}",
    )

    # Debug output
    print_table_schema(db, "Online_History")

    # Insert the gathered data into the history table
    sql.execute(
        insert_query,
        (
            scanTimestamp,
            onlineDevices,
            downDevices,
            allDevices,
            archivedDevices,
            offlineDevices,
        ),
    )

    db.commitDB()<|MERGE_RESOLUTION|>--- conflicted
+++ resolved
@@ -5,7 +5,6 @@
 INSTALL_PATH = os.getenv("NETALERTX_APP", "/app")
 sys.path.extend([f"{INSTALL_PATH}/server"])
 
-<<<<<<< HEAD
 from scan.device_handling import (
     create_new_devices,
     print_scan_stats,
@@ -13,14 +12,9 @@
     exclude_ignored_devices,
     update_devices_data_from_scan,
 )
-from helper import timeNowTZ, get_setting_value
-=======
-import conf
-from scan.device_handling import create_new_devices, print_scan_stats, save_scanned_devices, exclude_ignored_devices, update_devices_data_from_scan
 from helper import get_setting_value
-from utils.datetime_utils import timeNowDB
->>>>>>> 9f6086e5
 from db.db_helper import print_table_schema
+from utils.datetime_utils import timeNowDB, timeNowTZ
 from logger import mylog, Logger
 from messaging.reporting import skip_repeated_notifications
 
@@ -139,19 +133,11 @@
     db.commitDB()
 
 
-<<<<<<< HEAD
-# -------------------------------------------------------------------------------
-def insert_events(db):
-    sql = db.sql  # TO-DO
-    startTime = timeNowTZ()
-
-=======
 #-------------------------------------------------------------------------------
 def insert_events (db):
     sql = db.sql #TO-DO
     startTime = timeNowDB()    
     
->>>>>>> 9f6086e5
     # Check device down
     mylog("debug", "[Events] - 1 - Devices down")
     sql.execute(f"""INSERT INTO Events (eve_MAC, eve_IP, eve_DateTime,
