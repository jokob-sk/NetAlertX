import sys
import os
import re

# Register NetAlertX directories
INSTALL_PATH = os.getenv("NETALERTX_APP", "/app")
sys.path.extend([f"{INSTALL_PATH}/server"])

from logger import mylog
from helper import get_setting_value


class ResolvedName:
    def __init__(
        self, raw: str = "(name not found)", cleaned: str = "(name not found)"
    ):
        self.raw = raw
        self.cleaned = cleaned

    def __str__(self):
        return self.cleaned


class NameResolver:
    def __init__(self, db):
        self.db = db

    def resolve_from_plugin(self, plugin: str, pMAC: str, pIP: str) -> ResolvedName:
        sql = self.db.sql
        nameNotFound = ResolvedName()

        # Check by MAC
        sql.execute(f"""
            SELECT Watched_Value2 FROM Plugins_Objects 
            WHERE Plugin = '{plugin}' AND Object_PrimaryID = '{pMAC}'
        """)
        result = sql.fetchall()
        # self.db.commitDB() # Issue #1251: Optimize name resolution lookup
        if result:
            raw = result[0][0]
            return ResolvedName(raw, self.clean_device_name(raw, False))

        # Check by IP
        sql.execute(f"""
            SELECT Watched_Value2 FROM Plugins_Objects 
            WHERE Plugin = '{plugin}' AND Object_SecondaryID = '{pIP}'
        """)
        result = sql.fetchall()
        # self.db.commitDB() # Issue #1251: Optimize name resolution lookup
        if result:
            raw = result[0][0]
            return ResolvedName(raw, self.clean_device_name(raw, True))

        return nameNotFound

    def resolve_mdns(self, pMAC, pIP) -> ResolvedName:
        return self.resolve_from_plugin("AVAHISCAN", pMAC, pIP)

    def resolve_nslookup(self, pMAC, pIP) -> ResolvedName:
        return self.resolve_from_plugin("NSLOOKUP", pMAC, pIP)

    def resolve_nbtlookup(self, pMAC, pIP) -> ResolvedName:
        return self.resolve_from_plugin("NBTSCAN", pMAC, pIP)

    def resolve_dig(self, pMAC, pIP) -> ResolvedName:
        return self.resolve_from_plugin("DIGSCAN", pMAC, pIP)

    def clean_device_name(self, name: str, match_ip: bool) -> str:
        mylog("debug", [f"[cleanDeviceName] input: {name}"])

        if match_ip:
            name += " (IP match)"

<<<<<<< HEAD
        regexes = get_setting_value("NEWDEV_NAME_CLEANUP_REGEX") or []
=======
        regexes = get_setting_value('NEWDEV_NAME_CLEANUP_REGEX') or []
        mylog('trace', [f"[cleanDeviceName] applying regexes: {regexes}"])
>>>>>>> 9f6086e5
        for rgx in regexes:
            mylog("trace", [f"[cleanDeviceName] applying regex: {rgx}"])
            name = re.sub(rgx, "", name)

        name = re.sub(r"\.$", "", name)
        name = name.replace(". (IP match)", " (IP match)")

        mylog("debug", [f"[cleanDeviceName] output: {name}"])
        return name<|MERGE_RESOLUTION|>--- conflicted
+++ resolved
@@ -71,12 +71,8 @@
         if match_ip:
             name += " (IP match)"
 
-<<<<<<< HEAD
-        regexes = get_setting_value("NEWDEV_NAME_CLEANUP_REGEX") or []
-=======
         regexes = get_setting_value('NEWDEV_NAME_CLEANUP_REGEX') or []
         mylog('trace', [f"[cleanDeviceName] applying regexes: {regexes}"])
->>>>>>> 9f6086e5
         for rgx in regexes:
             mylog("trace", [f"[cleanDeviceName] applying regex: {rgx}"])
             name = re.sub(rgx, "", name)
