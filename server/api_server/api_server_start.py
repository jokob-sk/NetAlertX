import threading
import sys
import os

from flask import Flask, request, jsonify, Response, stream_with_context
import json
import uuid
import queue
import requests
import logging
from datetime import datetime, timedelta
from models.device_instance import DeviceInstance  # noqa: E402
from flask_cors import CORS

# Register NetAlertX directories
INSTALL_PATH = os.getenv("NETALERTX_APP", "/app")
sys.path.extend([f"{INSTALL_PATH}/front/plugins", f"{INSTALL_PATH}/server"])

from logger import mylog  # noqa: E402 [flake8 lint suppression]
from helper import get_setting_value  # noqa: E402 [flake8 lint suppression]
from db.db_helper import get_date_from_period  # noqa: E402 [flake8 lint suppression]
from app_state import updateState  # noqa: E402 [flake8 lint suppression]

from .graphql_endpoint import devicesSchema  # noqa: E402 [flake8 lint suppression]
from .device_endpoint import (  # noqa: E402 [flake8 lint suppression]
    get_device_data,
    set_device_data,
    delete_device,
    delete_device_events,
    reset_device_props,
    copy_device,
    update_device_column
)
from .devices_endpoint import (  # noqa: E402 [flake8 lint suppression]
    get_all_devices,
    delete_unknown_devices,
    delete_all_with_empty_macs,
    delete_devices,
    export_devices,
    import_csv,
    devices_totals,
    devices_by_status
)
from .events_endpoint import (  # noqa: E402 [flake8 lint suppression]
    delete_events,
    delete_events_older_than,
    get_events,
    create_event,
    get_events_totals
)
from .history_endpoint import delete_online_history  # noqa: E402 [flake8 lint suppression]
from .prometheus_endpoint import get_metric_stats  # noqa: E402 [flake8 lint suppression]
from .sessions_endpoint import (  # noqa: E402 [flake8 lint suppression]
    get_sessions,
    delete_session,
    create_session,
    get_sessions_calendar,
    get_device_sessions,
    get_session_events
)
from .nettools_endpoint import (  # noqa: E402 [flake8 lint suppression]
    wakeonlan,
    traceroute,
    speedtest,
    nslookup,
    nmap_scan,
    internet_info
)
from .dbquery_endpoint import read_query, write_query, update_query, delete_query  # noqa: E402 [flake8 lint suppression]
from .sync_endpoint import handle_sync_post, handle_sync_get  # noqa: E402 [flake8 lint suppression]
from .logs_endpoint import clean_log  # noqa: E402 [flake8 lint suppression]
from models.user_events_queue_instance import UserEventsQueueInstance  # noqa: E402 [flake8 lint suppression]
from database import DB  # noqa: E402 [flake8 lint suppression]
from models.plugin_object_instance import PluginObjectInstance  # noqa: E402 [flake8 lint suppression]
from plugin_helper import is_mac  # noqa: E402 [flake8 lint suppression]
from messaging.in_app import (  # noqa: E402 [flake8 lint suppression]
    write_notification,
    mark_all_notifications_read,
    delete_notifications,
    get_unread_notifications,
    delete_notification,
    mark_notification_as_read
)
from .tools_routes import openapi_spec as tools_openapi_spec  # noqa: E402 [flake8 lint suppression]
# tools and mcp routes have been moved into this module (api_server_start)

# Flask application
app = Flask(__name__)

# Register Blueprints
# No separate blueprints for tools or mcp - routes are registered below
CORS(
    app,
    resources={
        r"/metrics": {"origins": "*"},
        r"/device/*": {"origins": "*"},
        r"/devices/*": {"origins": "*"},
        r"/history/*": {"origins": "*"},
        r"/nettools/*": {"origins": "*"},
        r"/sessions/*": {"origins": "*"},
        r"/settings/*": {"origins": "*"},
        r"/dbquery/*": {"origins": "*"},
        r"/messaging/*": {"origins": "*"},
        r"/events/*": {"origins": "*"},
        r"/logs/*": {"origins": "*"},
<<<<<<< HEAD
        r"/api/tools/*": {"origins": "*"}
=======
        r"/auth/*": {"origins": "*"}
>>>>>>> 5af760f5
    },
    supports_credentials=True,
    allow_headers=["Authorization", "Content-Type"],
)

# -----------------------------------------------
# DB model instances for helper usage
# -----------------------------------------------
db_helper = DB()
db_helper.open()
device_handler = DeviceInstance(db_helper)
plugin_object_handler = PluginObjectInstance(db_helper)

# -------------------------------------------------------------------------------
# MCP bridge variables + helpers (moved from mcp_routes)
# -------------------------------------------------------------------------------
mcp_sessions = {}
mcp_sessions_lock = threading.Lock()
mcp_openapi_spec_cache = None

BACKEND_PORT = get_setting_value("GRAPHQL_PORT")
API_BASE_URL = f"http://localhost:{BACKEND_PORT}/api/tools"


def get_openapi_spec_local():
    global mcp_openapi_spec_cache
    if mcp_openapi_spec_cache:
        return mcp_openapi_spec_cache
    try:
        resp = requests.get(f"{API_BASE_URL}/openapi.json", timeout=10)
        resp.raise_for_status()
        mcp_openapi_spec_cache = resp.json()
        return mcp_openapi_spec_cache
    except Exception as e:
        mylog('minimal', [f"Error fetching OpenAPI spec: {e}"])
        return None


def map_openapi_to_mcp_tools(spec):
    tools = []
    if not spec or 'paths' not in spec:
        return tools
    for path, methods in spec['paths'].items():
        for method, details in methods.items():
            if 'operationId' in details:
                tool = {
                    'name': details['operationId'],
                    'description': details.get('description', details.get('summary', '')),
                    'inputSchema': {'type': 'object', 'properties': {}, 'required': []},
                }
                if 'requestBody' in details:
                    content = details['requestBody'].get('content', {})
                    if 'application/json' in content:
                        schema = content['application/json'].get('schema', {})
                        tool['inputSchema'] = schema.copy()
                        if 'properties' not in tool['inputSchema']:
                            tool['inputSchema']['properties'] = {}
                if 'parameters' in details:
                    for param in details['parameters']:
                        if param.get('in') == 'query':
                            tool['inputSchema']['properties'][param['name']] = {
                                'type': param.get('schema', {}).get('type', 'string'),
                                'description': param.get('description', ''),
                            }
                            if param.get('required'):
                                tool['inputSchema'].setdefault('required', []).append(param['name'])
                tools.append(tool)
    return tools


def process_mcp_request(data):
    method = data.get('method')
    msg_id = data.get('id')
    response = None
    if method == 'initialize':
        response = {
            'jsonrpc': '2.0',
            'id': msg_id,
            'result': {
                'protocolVersion': '2024-11-05',
                'capabilities': {'tools': {}},
                'serverInfo': {'name': 'NetAlertX', 'version': '1.0.0'},
            },
        }
    elif method == 'notifications/initialized':
        pass
    elif method == 'tools/list':
        spec = get_openapi_spec_local()
        tools = map_openapi_to_mcp_tools(spec)
        response = {'jsonrpc': '2.0', 'id': msg_id, 'result': {'tools': tools}}
    elif method == 'tools/call':
        params = data.get('params', {})
        tool_name = params.get('name')
        tool_args = params.get('arguments', {})
        spec = get_openapi_spec_local()
        target_path = None
        target_method = None
        if spec and 'paths' in spec:
            for path, methods in spec['paths'].items():
                for m, details in methods.items():
                    if details.get('operationId') == tool_name:
                        target_path = path
                        target_method = m.upper()
                        break
                if target_path:
                    break
        if target_path:
            try:
                headers = {'Content-Type': 'application/json'}
                if 'Authorization' in request.headers:
                    headers['Authorization'] = request.headers['Authorization']
                url = f"{API_BASE_URL}{target_path}"
                if target_method == 'POST':
                    api_res = requests.post(url, json=tool_args, headers=headers, timeout=30)
                elif target_method == 'GET':
                    api_res = requests.get(url, params=tool_args, headers=headers, timeout=30)
                else:
                    api_res = None
                if api_res:
                    content = []
                    try:
                        json_content = api_res.json()
                        content.append({'type': 'text', 'text': json.dumps(json_content, indent=2)})
                    except Exception:
                        content.append({'type': 'text', 'text': api_res.text})
                    is_error = api_res.status_code >= 400
                    response = {'jsonrpc': '2.0', 'id': msg_id, 'result': {'content': content, 'isError': is_error}}
                else:
                    response = {'jsonrpc': '2.0', 'id': msg_id, 'error': {'code': -32601, 'message': f"Method {target_method} not supported"}}
            except Exception as e:
                response = {'jsonrpc': '2.0', 'id': msg_id, 'result': {'content': [{'type': 'text', 'text': f"Error calling tool: {str(e)}"}], 'isError': True}}
        else:
            response = {'jsonrpc': '2.0', 'id': msg_id, 'error': {'code': -32601, 'message': f"Tool {tool_name} not found"}}
    elif method == 'ping':
        response = {'jsonrpc': '2.0', 'id': msg_id, 'result': {}}
    else:
        if msg_id:
            response = {'jsonrpc': '2.0', 'id': msg_id, 'error': {'code': -32601, 'message': 'Method not found'}}
    return response


@app.route('/api/mcp/sse', methods=['GET', 'POST'])
def api_mcp_sse():
    if request.method == 'POST':
        try:
            data = request.get_json(silent=True)
            if data and 'method' in data and 'jsonrpc' in data:
                response = process_mcp_request(data)
                if response:
                    return jsonify(response)
                else:
                    return '', 202
        except Exception as e:
            logging.getLogger(__name__).debug(f'SSE POST processing error: {e}')
        return jsonify({'status': 'ok', 'message': 'MCP SSE endpoint active'}), 200

    session_id = uuid.uuid4().hex
    q = queue.Queue()
    with mcp_sessions_lock:
        mcp_sessions[session_id] = q

    def stream():
        yield f"event: endpoint\ndata: /api/mcp/messages?session_id={session_id}\n\n"
        try:
            while True:
                try:
                    message = q.get(timeout=20)
                    yield f"event: message\ndata: {json.dumps(message)}\n\n"
                except queue.Empty:
                    yield ": keep-alive\n\n"
        except GeneratorExit:
            with mcp_sessions_lock:
                if session_id in mcp_sessions:
                    del mcp_sessions[session_id]
    return Response(stream_with_context(stream()), mimetype='text/event-stream')


@app.route('/api/mcp/messages', methods=['POST'])
def api_mcp_messages():
    session_id = request.args.get('session_id')
    if not session_id:
        return jsonify({"error": "Missing session_id"}), 400
    with mcp_sessions_lock:
        if session_id not in mcp_sessions:
            return jsonify({"error": "Session not found"}), 404
        q = mcp_sessions[session_id]
    data = request.json
    if not data:
        return jsonify({"error": "Invalid JSON"}), 400
    response = process_mcp_request(data)
    if response:
        q.put(response)
    return jsonify({"status": "accepted"}), 202


# -------------------------------------------------------------------
# Custom handler for 404 - Route not found
# -------------------------------------------------------------------
@app.before_request
def log_request_info():
    """Log details of every incoming request."""
    # Filter out noisy requests if needed, but user asked for drastic logging
    mylog("verbose", [f"[HTTP] {request.method} {request.path} from {request.remote_addr}"])
    # Filter sensitive headers before logging
    safe_headers = {k: v for k, v in request.headers if k.lower() not in ('authorization', 'cookie', 'x-api-key')}
    mylog("debug", [f"[HTTP] Headers: {safe_headers}"])
    if request.method == "POST":
        # Be careful with large bodies, but log first 1000 chars
        data = request.get_data(as_text=True)
        mylog("debug", [f"[HTTP] Body length: {len(data)} chars"])


@app.errorhandler(404)
def not_found(error):
    response = {
        "success": False,
        "error": "API route not found",
        "message": f"The requested URL {error.description if hasattr(error, 'description') else ''} was not found on the server.",
    }
    return jsonify(response), 404

# --------------------------
# GraphQL Endpoints
# --------------------------


# Endpoint used when accessed via browser
@app.route("/graphql", methods=["GET"])
def graphql_debug():
    # Handles GET requests
    return "NetAlertX GraphQL server running."


# Endpoint for GraphQL queries
@app.route("/graphql", methods=["POST"])
def graphql_endpoint():
    # Check for API token in headers
    if not is_authorized():
        msg = '[graphql_server] Unauthorized access attempt - make sure your GRAPHQL_PORT and API_TOKEN settings are correct.'
        mylog('verbose', [msg])
        return jsonify({"success": False, "message": msg, "error": "Forbidden"}), 401

    # Retrieve and log request data
    data = request.get_json()
    mylog("verbose", [f"[graphql_server] data: {data}"])

    # Execute the GraphQL query
    result = devicesSchema.execute(data.get("query"), variables=data.get("variables"))

    # Initialize response
    response = {}

    if result.errors:
        response["errors"] = [str(e) for e in result.errors]
    if result.data:
        response["data"] = result.data

    return jsonify(response)


# --------------------------
# Tools endpoints (moved from tools_routes)
# --------------------------


@app.route('/api/tools/trigger_scan', methods=['POST'])
def api_trigger_scan():
    if not is_authorized():
        return jsonify({"error": "Unauthorized"}), 401

    data = request.get_json() or {}
    scan_type = data.get('scan_type', 'nmap_fast')
    # Map requested scan type to plugin prefix
    plugin_prefix = None
    if scan_type in ['nmap_fast', 'nmap_deep']:
        plugin_prefix = 'NMAPDEV'
    elif scan_type == 'arp':
        plugin_prefix = 'ARPSCAN'
    else:
        return jsonify({"error": "Invalid scan_type. Must be 'arp', 'nmap_fast', or 'nmap_deep'"}), 400

    queue_instance = UserEventsQueueInstance()
    action = f"run|{plugin_prefix}"
    success, message = queue_instance.add_event(action)
    if success:
        return jsonify({"success": True, "message": f"Triggered plugin {plugin_prefix} via ad-hoc queue."})
    else:
        return jsonify({"success": False, "error": message}), 500


@app.route('/api/tools/list_devices', methods=['POST'])
def api_tools_list_devices():
    if not is_authorized():
        return jsonify({"error": "Unauthorized"}), 401
    return get_all_devices()


@app.route('/api/tools/get_device_info', methods=['POST'])
def api_tools_get_device_info():
    if not is_authorized():
        return jsonify({"error": "Unauthorized"}), 401
    data = request.get_json(silent=True) or {}
    query = data.get('query')
    if not query:
        return jsonify({"error": "Missing 'query' parameter"}), 400
    # if MAC -> device endpoint
    if is_mac(query):
        return get_device_data(query)
    # search by name or IP
    matches = device_handler.search(query)
    if not matches:
        return jsonify({"message": "No devices found"}), 404
    return jsonify(matches)


@app.route('/api/tools/get_latest_device', methods=['POST'])
def api_tools_get_latest_device():
    if not is_authorized():
        return jsonify({"error": "Unauthorized"}), 401
    latest = device_handler.getLatest()
    if not latest:
        return jsonify({"message": "No devices found"}), 404
    return jsonify([latest])


@app.route('/api/tools/get_open_ports', methods=['POST'])
def api_tools_get_open_ports():
    if not is_authorized():
        return jsonify({"error": "Unauthorized"}), 401
    data = request.get_json(silent=True) or {}
    target = data.get('target')
    if not target:
        return jsonify({"error": "Target is required"}), 400

    # If MAC is provided, use plugin objects to get port entries
    if is_mac(target):
        entries = plugin_object_handler.getByPrimary('NMAP', target.lower())
        open_ports = []
        for e in entries:
            try:
                port = int(e.get('Object_SecondaryID', 0))
            except (ValueError, TypeError):
                continue
            service = e.get('Watched_Value2', 'unknown')
            open_ports.append({"port": port, "service": service})
        return jsonify({"success": True, "target": target, "open_ports": open_ports, "raw": entries})

    # If IP provided, try to resolve to MAC and proceed
    # Use device handler to resolve IP
    device = device_handler.getByIP(target)
    if device and device.get('devMac'):
        mac = device.get('devMac')
        entries = plugin_object_handler.getByPrimary('NMAP', mac.lower())
        open_ports = []
        for e in entries:
            try:
                port = int(e.get('Object_SecondaryID', 0))
            except (ValueError, TypeError):
                continue
            service = e.get('Watched_Value2', 'unknown')
            open_ports.append({"port": port, "service": service})
        return jsonify({"success": True, "target": target, "open_ports": open_ports, "raw": entries})

    # No plugin data found; as fallback use nettools nmap_scan (may run subprocess)
    # Note: Prefer plugin data (NMAP) when available
    res = nmap_scan(target, 'fast')
    return res


@app.route('/api/tools/get_network_topology', methods=['GET'])
def api_tools_get_network_topology():
    if not is_authorized():
        return jsonify({"error": "Unauthorized"}), 401
    topo = device_handler.getNetworkTopology()
    return jsonify(topo)


@app.route('/api/tools/get_recent_alerts', methods=['POST'])
def api_tools_get_recent_alerts():
    if not is_authorized():
        return jsonify({"error": "Unauthorized"}), 401
    data = request.get_json(silent=True) or {}
    hours = int(data.get('hours', 24))
    # Reuse get_events() - which returns a Flask response with JSON containing 'events'
    res = get_events()
    events_json = res.get_json() if hasattr(res, 'get_json') else None
    events = events_json.get('events', []) if events_json else []
    cutoff = datetime.now() - timedelta(hours=hours)
    filtered = [e for e in events if 'eve_DateTime' in e and datetime.strptime(e['eve_DateTime'], '%Y-%m-%d %H:%M:%S') > cutoff]
    return jsonify(filtered)


@app.route('/api/tools/set_device_alias', methods=['POST'])
def api_tools_set_device_alias():
    if not is_authorized():
        return jsonify({"error": "Unauthorized"}), 401
    data = request.get_json(silent=True) or {}
    mac = data.get('mac')
    alias = data.get('alias')
    if not mac or not alias:
        return jsonify({"error": "MAC and Alias are required"}), 400
    return update_device_column(mac, 'devName', alias)


@app.route('/api/tools/wol_wake_device', methods=['POST'])
def api_tools_wol_wake_device():
    if not is_authorized():
        return jsonify({"error": "Unauthorized"}), 401
    data = request.get_json(silent=True) or {}
    mac = data.get('mac')
    ip = data.get('ip')
    if not mac and not ip:
        return jsonify({"error": "MAC or IP is required"}), 400
    # Resolve IP to MAC if needed
    if not mac and ip:
        device = device_handler.getByIP(ip)
        if not device or not device.get('devMac'):
            return jsonify({"error": f"Could not resolve MAC for IP {ip}"}), 404
        mac = device.get('devMac')
    # Validate mac using is_mac helper
    if not is_mac(mac):
        return jsonify({"success": False, "error": f"Invalid MAC: {mac}"}), 400
    return wakeonlan(mac)


@app.route('/api/tools/openapi.json', methods=['GET'])
def api_tools_openapi_spec():
    # Minimal OpenAPI spec for tools
    spec = {
        "openapi": "3.0.0",
        "info": {"title": "NetAlertX Tools", "version": "1.1.0"},
        "servers": [{"url": "/api/tools"}],
        "paths": {}
    }
    return jsonify(spec)


# --------------------------
# Settings Endpoints
# --------------------------


@app.route("/settings/<setKey>", methods=["GET"])
def api_get_setting(setKey):
    if not is_authorized():
        return jsonify({"success": False, "message": "ERROR: Not authorized", "error": "Forbidden"}), 403
    value = get_setting_value(setKey)
    return jsonify({"success": True, "value": value})


# --------------------------
# Device Endpoints
# --------------------------


@app.route("/device/<mac>", methods=["GET"])
def api_get_device(mac):
    if not is_authorized():
        return jsonify({"success": False, "message": "ERROR: Not authorized", "error": "Forbidden"}), 403
    return get_device_data(mac)


@app.route("/device/<mac>", methods=["POST"])
def api_set_device(mac):
    if not is_authorized():
        return jsonify({"success": False, "message": "ERROR: Not authorized", "error": "Forbidden"}), 403
    return set_device_data(mac, request.json)


@app.route("/device/<mac>/delete", methods=["DELETE"])
def api_delete_device(mac):
    if not is_authorized():
        return jsonify({"success": False, "message": "ERROR: Not authorized", "error": "Forbidden"}), 403
    return delete_device(mac)


@app.route("/device/<mac>/events/delete", methods=["DELETE"])
def api_delete_device_events(mac):
    if not is_authorized():
        return jsonify({"success": False, "message": "ERROR: Not authorized", "error": "Forbidden"}), 403
    return delete_device_events(mac)


@app.route("/device/<mac>/reset-props", methods=["POST"])
def api_reset_device_props(mac):
    if not is_authorized():
        return jsonify({"success": False, "message": "ERROR: Not authorized", "error": "Forbidden"}), 403
    return reset_device_props(mac, request.json)


@app.route("/device/copy", methods=["POST"])
def api_copy_device():
    if not is_authorized():
        return jsonify({"success": False, "message": "ERROR: Not authorized", "error": "Forbidden"}), 403

    data = request.get_json() or {}
    mac_from = data.get("macFrom")
    mac_to = data.get("macTo")

    if not mac_from or not mac_to:
        return jsonify({"success": False, "message": "ERROR: Missing parameters", "error": "macFrom and macTo are required"}), 400

    return copy_device(mac_from, mac_to)


@app.route("/device/<mac>/update-column", methods=["POST"])
def api_update_device_column(mac):
    if not is_authorized():
        return jsonify({"success": False, "message": "ERROR: Not authorized", "error": "Forbidden"}), 403

    data = request.get_json() or {}
    column_name = data.get("columnName")
    column_value = data.get("columnValue")

    if not column_name or not column_value:
        return jsonify({"success": False, "message": "ERROR: Missing parameters", "error": "columnName and columnValue are required"}), 400

    return update_device_column(mac, column_name, column_value)


# --------------------------
# Devices Collections
# --------------------------


@app.route("/devices", methods=["GET"])
def api_get_devices():
    if not is_authorized():
        return jsonify({"success": False, "message": "ERROR: Not authorized", "error": "Forbidden"}), 403
    return get_all_devices()


@app.route("/devices", methods=["DELETE"])
def api_delete_devices():
    if not is_authorized():
        return jsonify({"success": False, "message": "ERROR: Not authorized", "error": "Forbidden"}), 403

    macs = request.json.get("macs") if request.is_json else None

    return delete_devices(macs)


@app.route("/devices/empty-macs", methods=["DELETE"])
def api_delete_all_empty_macs():
    if not is_authorized():
        return jsonify({"success": False, "message": "ERROR: Not authorized", "error": "Forbidden"}), 403
    return delete_all_with_empty_macs()


@app.route("/devices/unknown", methods=["DELETE"])
def api_delete_unknown_devices():
    if not is_authorized():
        return jsonify({"success": False, "message": "ERROR: Not authorized", "error": "Forbidden"}), 403
    return delete_unknown_devices()


@app.route("/devices/export", methods=["GET"])
@app.route("/devices/export/<format>", methods=["GET"])
def api_export_devices(format=None):
    if not is_authorized():
        return jsonify({"success": False, "message": "ERROR: Not authorized", "error": "Forbidden"}), 403

    export_format = (format or request.args.get("format", "csv")).lower()
    return export_devices(export_format)


@app.route("/devices/import", methods=["POST"])
def api_import_csv():
    if not is_authorized():
        return jsonify({"success": False, "message": "ERROR: Not authorized", "error": "Forbidden"}), 403
    return import_csv(request.files.get("file"))


@app.route("/devices/totals", methods=["GET"])
def api_devices_totals():
    if not is_authorized():
        return jsonify({"success": False, "message": "ERROR: Not authorized", "error": "Forbidden"}), 403
    return devices_totals()


@app.route("/devices/by-status", methods=["GET"])
def api_devices_by_status():
    if not is_authorized():
        return jsonify({"success": False, "message": "ERROR: Not authorized", "error": "Forbidden"}), 403

    status = request.args.get("status", "") if request.args else None

    return devices_by_status(status)


# --------------------------
# Net tools
# --------------------------
@app.route("/nettools/wakeonlan", methods=["POST"])
def api_wakeonlan():
    if not is_authorized():
        return jsonify({"success": False, "message": "ERROR: Not authorized", "error": "Forbidden"}), 403

    mac = request.json.get("devMac")
    return wakeonlan(mac)


@app.route("/nettools/traceroute", methods=["POST"])
def api_traceroute():
    if not is_authorized():
        return jsonify({"success": False, "message": "ERROR: Not authorized", "error": "Forbidden"}), 403
    ip = request.json.get("devLastIP")
    return traceroute(ip)


@app.route("/nettools/speedtest", methods=["GET"])
def api_speedtest():
    if not is_authorized():
        return jsonify({"success": False, "message": "ERROR: Not authorized", "error": "Forbidden"}), 403
    return speedtest()


@app.route("/nettools/nslookup", methods=["POST"])
def api_nslookup():
    """
    API endpoint to handle nslookup requests.
    Expects JSON with 'devLastIP'.
    """
    if not is_authorized():
        return jsonify({"success": False, "message": "ERROR: Not authorized", "error": "Forbidden"}), 403

    data = request.get_json(silent=True)
    if not data or "devLastIP" not in data:
        return jsonify({"success": False, "message": "ERROR: Missing parameters", "error": "Missing 'devLastIP'"}), 400

    ip = data["devLastIP"]
    return nslookup(ip)


@app.route("/nettools/nmap", methods=["POST"])
def api_nmap():
    """
    API endpoint to handle nmap scan requests.
    Expects JSON with 'scan' (IP address) and 'mode' (scan mode).
    """
    if not is_authorized():
        return jsonify({"success": False, "message": "ERROR: Not authorized", "error": "Forbidden"}), 403

    data = request.get_json(silent=True)
    if not data or "scan" not in data or "mode" not in data:
        return jsonify({"success": False, "message": "ERROR: Missing parameters", "error": "Missing 'scan' or 'mode'"}), 400

    ip = data["scan"]
    mode = data["mode"]
    return nmap_scan(ip, mode)


@app.route("/nettools/internetinfo", methods=["GET"])
def api_internet_info():
    if not is_authorized():
        return jsonify({"success": False, "message": "ERROR: Not authorized", "error": "Forbidden"}), 403
    return internet_info()


# --------------------------
# DB query
# --------------------------


@app.route("/dbquery/read", methods=["POST"])
def dbquery_read():
    if not is_authorized():
        return jsonify({"success": False, "message": "ERROR: Not authorized", "error": "Forbidden"}), 403

    data = request.get_json() or {}
    raw_sql_b64 = data.get("rawSql")

    if not raw_sql_b64:
        return jsonify({"success": False, "message": "ERROR: Missing parameters", "error": "rawSql is required"}), 400

    return read_query(raw_sql_b64)


@app.route("/dbquery/write", methods=["POST"])
def dbquery_write():
    if not is_authorized():
        return jsonify({"success": False, "message": "ERROR: Not authorized", "error": "Forbidden"}), 403

    data = request.get_json() or {}
    raw_sql_b64 = data.get("rawSql")
    if not raw_sql_b64:
        return jsonify({"success": False, "message": "ERROR: Missing parameters", "error": "rawSql is required"}), 400

    return write_query(raw_sql_b64)


@app.route("/dbquery/update", methods=["POST"])
def dbquery_update():
    if not is_authorized():
        return jsonify({"success": False, "message": "ERROR: Not authorized", "error": "Forbidden"}), 403

    data = request.get_json() or {}
    required = ["columnName", "id", "dbtable", "columns", "values"]
    if not all(data.get(k) for k in required):
        return jsonify(
            {
                "success": False,
                "message": "ERROR: Missing parameters",
                "error": "Missing required 'columnName', 'id', 'dbtable', 'columns', or 'values' query parameter"
            }
        ), 400

    return update_query(
        column_name=data["columnName"],
        ids=data["id"],
        dbtable=data["dbtable"],
        columns=data["columns"],
        values=data["values"],
    )


@app.route("/dbquery/delete", methods=["POST"])
def dbquery_delete():
    if not is_authorized():
        return jsonify({"success": False, "message": "ERROR: Not authorized", "error": "Forbidden"}), 403

    data = request.get_json() or {}
    required = ["columnName", "id", "dbtable"]
    if not all(data.get(k) for k in required):
        return jsonify({"success": False, "message": "ERROR: Missing parameters", "error": "Missing required 'columnName', 'id', or 'dbtable' query parameter"}), 400

    return delete_query(
        column_name=data["columnName"],
        ids=data["id"],
        dbtable=data["dbtable"],
    )


# --------------------------
# Online history
# --------------------------


@app.route("/history", methods=["DELETE"])
def api_delete_online_history():
    if not is_authorized():
        return jsonify({"success": False, "message": "ERROR: Not authorized", "error": "Forbidden"}), 403
    return delete_online_history()


# --------------------------
# Logs
# --------------------------

@app.route("/logs", methods=["DELETE"])
def api_clean_log():
    if not is_authorized():
        return jsonify({"success": False, "message": "ERROR: Not authorized", "error": "Forbidden"}), 403

    file = request.args.get("file")
    if not file:
        return jsonify({"success": False, "message": "ERROR: Missing parameters", "error": "Missing 'file' query parameter"}), 400

    return clean_log(file)


@app.route("/logs/add-to-execution-queue", methods=["POST"])
def api_add_to_execution_queue():

    if not is_authorized():
        return jsonify({"success": False, "message": "ERROR: Not authorized", "error": "Forbidden"}), 403

    queue = UserEventsQueueInstance()

    # Get JSON payload safely
    data = request.get_json(silent=True) or {}
    action = data.get("action")

    if not action:
        return jsonify({
            "success": False, "message": "ERROR: Missing parameters", "error": "Missing required 'action' field in JSON body"}), 400

    success, message = queue.add_event(action)
    status_code = 200 if success else 400

    response = {"success": success, "message": message}
    if not success:
        response["error"] = "ERROR"

    return jsonify(response), status_code


# --------------------------
# Device Events
# --------------------------


@app.route("/events/create/<mac>", methods=["POST"])
def api_create_event(mac):
    if not is_authorized():
        return jsonify({"success": False, "message": "ERROR: Not authorized", "error": "Forbidden"}), 403

    data = request.json or {}
    ip = data.get("ip", "0.0.0.0")
    event_type = data.get("event_type", "Device Down")
    additional_info = data.get("additional_info", "")
    pending_alert = data.get("pending_alert", 1)
    event_time = data.get("event_time", None)

    # Call the helper to insert into DB
    create_event(mac, ip, event_type, additional_info, pending_alert, event_time)

    # Return consistent JSON response
    return jsonify({"success": True, "message": f"Event created for {mac}"})


@app.route("/events/<mac>", methods=["DELETE"])
def api_events_by_mac(mac):
    if not is_authorized():
        return jsonify({"success": False, "message": "ERROR: Not authorized", "error": "Forbidden"}), 403
    return delete_device_events(mac)


@app.route("/events", methods=["DELETE"])
def api_delete_all_events():
    if not is_authorized():
        return jsonify({"success": False, "message": "ERROR: Not authorized", "error": "Forbidden"}), 403
    return delete_events()


@app.route("/events", methods=["GET"])
def api_get_events():
    if not is_authorized():
        return jsonify({"success": False, "message": "ERROR: Not authorized", "error": "Forbidden"}), 403

    mac = request.args.get("mac")
    return get_events(mac)


@app.route("/events/<int:days>", methods=["DELETE"])
def api_delete_old_events(days: int):
    """
    Delete events older than <days> days.
    Example: DELETE /events/30
    """
    if not is_authorized():
        return jsonify({"success": False, "message": "ERROR: Not authorized", "error": "Forbidden"}), 403

    return delete_events_older_than(days)


@app.route("/sessions/totals", methods=["GET"])
def api_get_events_totals():
    if not is_authorized():
        return jsonify({"success": False, "message": "ERROR: Not authorized", "error": "Forbidden"}), 403

    period = get_date_from_period(request.args.get("period", "7 days"))
    return get_events_totals(period)


# --------------------------
# Sessions
# --------------------------


@app.route("/sessions/create", methods=["POST"])
def api_create_session():
    if not is_authorized():
        return jsonify({"success": False, "message": "ERROR: Not authorized", "error": "Forbidden"}), 403

    data = request.json
    mac = data.get("mac")
    ip = data.get("ip")
    start_time = data.get("start_time")
    end_time = data.get("end_time")
    event_type_conn = data.get("event_type_conn", "Connected")
    event_type_disc = data.get("event_type_disc", "Disconnected")

    if not mac or not ip or not start_time:
        return jsonify({"success": False, "message": "ERROR: Missing parameters", "error": "Missing required 'mac', 'ip', or 'start_time' query parameter"}), 400

    return create_session(
        mac, ip, start_time, end_time, event_type_conn, event_type_disc
    )


@app.route("/sessions/delete", methods=["DELETE"])
def api_delete_session():
    if not is_authorized():
        return jsonify({"success": False, "message": "ERROR: Not authorized", "error": "Forbidden"}), 403

    mac = request.json.get("mac") if request.is_json else None
    if not mac:
        return jsonify({"success": False, "message": "ERROR: Missing parameters", "error": "Missing 'mac' query parameter"}), 400

    return delete_session(mac)


@app.route("/sessions/list", methods=["GET"])
def api_get_sessions():
    if not is_authorized():
        return jsonify({"success": False, "message": "ERROR: Not authorized", "error": "Forbidden"}), 403

    mac = request.args.get("mac")
    start_date = request.args.get("start_date")
    end_date = request.args.get("end_date")

    return get_sessions(mac, start_date, end_date)


@app.route("/sessions/calendar", methods=["GET"])
def api_get_sessions_calendar():
    if not is_authorized():
        return jsonify({"success": False, "message": "ERROR: Not authorized", "error": "Forbidden"}), 403

    # Query params: /sessions/calendar?start=2025-08-01&end=2025-08-21
    start_date = request.args.get("start")
    end_date = request.args.get("end")

    return get_sessions_calendar(start_date, end_date)


@app.route("/sessions/<mac>", methods=["GET"])
def api_device_sessions(mac):
    if not is_authorized():
        return jsonify({"success": False, "message": "ERROR: Not authorized", "error": "Forbidden"}), 403

    period = request.args.get("period", "1 day")
    return get_device_sessions(mac, period)


@app.route("/sessions/session-events", methods=["GET"])
def api_get_session_events():
    if not is_authorized():
        return jsonify({"success": False, "message": "ERROR: Not authorized", "error": "Forbidden"}), 403

    session_event_type = request.args.get("type", "all")
    period = get_date_from_period(request.args.get("period", "7 days"))
    return get_session_events(session_event_type, period)


# --------------------------
# Prometheus metrics endpoint
# --------------------------
@app.route("/metrics")
def metrics():
    if not is_authorized():
        return jsonify({"success": False, "message": "ERROR: Not authorized", "error": "Forbidden"}), 403

    # Return Prometheus metrics as plain text
    return Response(get_metric_stats(), mimetype="text/plain")


# --------------------------
# In-app notifications
# --------------------------
@app.route("/messaging/in-app/write", methods=["POST"])
def api_write_notification():
    if not is_authorized():
        return jsonify({"success": False, "message": "ERROR: Not authorized", "error": "Forbidden"}), 403

    data = request.json or {}
    content = data.get("content")
    level = data.get("level", "alert")

    if not content:
        return jsonify({"success": False, "message": "ERROR: Missing parameters", "error": "Missing content"}), 400

    write_notification(content, level)
    return jsonify({"success": True})


@app.route("/messaging/in-app/unread", methods=["GET"])
def api_get_unread_notifications():
    if not is_authorized():
        return jsonify({"success": False, "message": "ERROR: Not authorized", "error": "Forbidden"}), 403

    return get_unread_notifications()


@app.route("/messaging/in-app/read/all", methods=["POST"])
def api_mark_all_notifications_read():
    if not is_authorized():
        return jsonify({"success": False, "message": "ERROR: Not authorized", "error": "Forbidden"}), 403

    return jsonify(mark_all_notifications_read())


@app.route("/messaging/in-app/delete", methods=["DELETE"])
def api_delete_all_notifications():
    if not is_authorized():
        return jsonify({"success": False, "message": "ERROR: Not authorized", "error": "Forbidden"}), 403

    return delete_notifications()


@app.route("/messaging/in-app/delete/<guid>", methods=["DELETE"])
def api_delete_notification(guid):
    """Delete a single notification by GUID."""
    if not is_authorized():
        return jsonify({"success": False, "message": "ERROR: Not authorized", "error": "Forbidden"}), 403

    result = delete_notification(guid)
    if result.get("success"):
        return jsonify({"success": True})
    else:
        return jsonify({"success": False, "message": "ERROR", "error": result.get("error")}), 500


@app.route("/messaging/in-app/read/<guid>", methods=["POST"])
def api_mark_notification_read(guid):
    """Mark a single notification as read by GUID."""
    if not is_authorized():
        return jsonify({"success": False, "message": "ERROR: Not authorized", "error": "Forbidden"}), 403

    result = mark_notification_as_read(guid)
    if result.get("success"):
        return jsonify({"success": True})
    else:
        return jsonify({"success": False, "message": "ERROR", "error": result.get("error")}), 500


# --------------------------
# SYNC endpoint
# --------------------------
@app.route("/sync", methods=["GET", "POST"])
def sync_endpoint():
    if not is_authorized():
        return jsonify({"success": False, "message": "ERROR: Not authorized", "error": "Forbidden"}), 403

    if request.method == "GET":
        return handle_sync_get()
    elif request.method == "POST":
        return handle_sync_post()
    else:
        msg = "[sync endpoint] Method Not Allowed"
        write_notification(msg, "alert")
        mylog("verbose", [msg])
        return jsonify({"success": False, "message": "ERROR: No allowed", "error": "Method Not Allowed"}), 405


# --------------------------
# Auth endpoint
# --------------------------
@app.route("/auth", methods=["GET"])
def check_auth():
    if not is_authorized():
        return jsonify({"success": False, "message": "ERROR: Not authorized", "error": "Forbidden"}), 403

    elif request.method == "GET":
        return jsonify({"success": True, "message": "Authentication check successful"}), 200
    else:
        msg = "[sync endpoint] Method Not Allowed"
        write_notification(msg, "alert")
        mylog("verbose", [msg])
        return jsonify({"success": False, "message": "ERROR: No allowed", "error": "Method Not Allowed"}), 405


# --------------------------
# Background Server Start
# --------------------------
def is_authorized():
    token = request.headers.get("Authorization")
    is_authorized = token == f"Bearer {get_setting_value('API_TOKEN')}"

    if not is_authorized:
        msg = "[api] Unauthorized access attempt - make sure your GRAPHQL_PORT and API_TOKEN settings are correct."
        write_notification(msg, "alert")
        mylog("verbose", [msg])

    return is_authorized


def start_server(graphql_port, app_state):
    """Start the GraphQL server in a background thread."""

    if app_state.graphQLServerStarted == 0:
        mylog("verbose", [f"[graphql endpoint] Starting on port: {graphql_port}"])

        # Start Flask app in a separate thread
        thread = threading.Thread(
            target=lambda: app.run(
                host="0.0.0.0", port=graphql_port, debug=True, use_reloader=False
            )
        )
        thread.start()

        # Update the state to indicate the server has started
        app_state = updateState("Process: Idle", None, None, None, 1)


if __name__ == "__main__":
    # This block is for running the server directly for testing purposes
    # In production, start_server is called from api.py
    pass<|MERGE_RESOLUTION|>--- conflicted
+++ resolved
@@ -103,11 +103,8 @@
         r"/messaging/*": {"origins": "*"},
         r"/events/*": {"origins": "*"},
         r"/logs/*": {"origins": "*"},
-<<<<<<< HEAD
         r"/api/tools/*": {"origins": "*"}
-=======
         r"/auth/*": {"origins": "*"}
->>>>>>> 5af760f5
     },
     supports_credentials=True,
     allow_headers=["Authorization", "Content-Type"],
