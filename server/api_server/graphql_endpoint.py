--- conflicted
+++ resolved
@@ -111,8 +111,6 @@
     settings = List(Setting)
     count = Int()
 
-<<<<<<< HEAD
-=======
 # --- LANGSTRINGS --- 
 
 # In-memory cache for lang strings
@@ -129,7 +127,6 @@
 class LangStringResult(ObjectType):
     langStrings = List(LangString)
     count = Int()
->>>>>>> 9f6086e5
 
 # Define Query Type with Pagination Support
 class Query(ObjectType):
