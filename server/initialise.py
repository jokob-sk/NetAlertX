--- conflicted
+++ resolved
@@ -8,23 +8,10 @@
 import re
 
 # Register NetAlertX libraries
-<<<<<<< HEAD
-import conf
-from const import fullConfPath, fullConfFolder, default_tz
-from helper import (
-    getBuildTimeStamp,
-    fixPermissions,
-    collect_lang_strings,
-    updateSubnets,
-    timeNowTZ,
-    generate_random_string,
-)
-=======
 import conf 
 from const import fullConfPath, applicationPath, fullConfFolder, default_tz
 from helper import getBuildTimeStampAndVersion, fixPermissions, collect_lang_strings, updateSubnets, isJsonObject, setting_value_to_python_type, get_setting_value, generate_random_string
 from utils.datetime_utils import timeNowDB
->>>>>>> 9f6086e5
 from app_state import updateState
 from logger import mylog
 from api import update_api
@@ -32,10 +19,7 @@
 from plugin import plugin_manager, print_plugin_info
 from utils.plugin_utils import get_plugins_configs, get_set_value_for_init
 from messaging.in_app import write_notification
-<<<<<<< HEAD
-=======
 from utils.crypto_utils import get_random_bytes
->>>>>>> 9f6086e5
 
 # ===============================================================================
 # Initialise user defined values
@@ -685,41 +669,8 @@
 
     # -----------------
     # HANDLE APP was upgraded message - clear cache
-
+    
     # Check if app was upgraded
-<<<<<<< HEAD
-
-    buildTimestamp = getBuildTimeStamp()
-    cur_version = conf.VERSION
-
-    mylog("debug", [f"[Config] buildTimestamp: '{buildTimestamp}'"])
-    mylog("debug", [f"[Config] conf.VERSION  : '{cur_version}'"])
-
-    if str(cur_version) != str(buildTimestamp):
-        mylog("none", ["[Config] App upgraded 🚀"])
-
-        # ccd(key, default, config_dir, name, inputtype, options, group, events=None, desc="", setJsonMetadata=None, overrideTemplate=None, forceDefault=False)
-        ccd(
-            "VERSION",
-            buildTimestamp,
-            c_d,
-            "_KEEP_",
-            "_KEEP_",
-            "_KEEP_",
-            "_KEEP_",
-            None,
-            "_KEEP_",
-            None,
-            None,
-            True,
-        )
-
-        write_notification(
-            '[Upgrade] : App upgraded 🚀 Please clear the cache: <ol> <li>Click OK below</li>  <li>Clear the browser cache (shift + browser refresh button)</li> <li> Clear app cache with the <i class="fa-solid fa-rotate"></i> (reload) button in the header</li><li>Go to Settings and click Save</li> </ol> Check out new features and what has changed in the <a href="https://github.com/jokob-sk/NetAlertX/releases" target="_blank">📓 release notes</a>.',
-            "interrupt",
-            timeNowTZ(),
-        )
-=======
         
     buildTimestamp, new_version = getBuildTimeStampAndVersion()
     prev_version = conf.VERSION 
@@ -735,7 +686,6 @@
         
         write_notification(f'[Upgrade] : App upgraded from {prev_version} to {new_version} 🚀 Please clear the cache: <ol> <li>Click OK below</li>  <li>Clear the browser cache (shift + browser refresh button)</li> <li> Clear app cache with the <i class="fa-solid fa-rotate"></i> (reload) button in the header</li><li>Go to Settings and click Save</li> </ol> Check out new features and what has changed in the <a href="https://github.com/jokob-sk/NetAlertX/releases" target="_blank">📓 release notes</a>.', 'interrupt', timeNowDB())
     
->>>>>>> 9f6086e5
 
     # -----------------
     # Initialization finished, update DB and API endpoints
@@ -767,21 +717,6 @@
     #             settingsImported = None (timestamp),
     #             showSpinner = False (1/0),
     #             graphQLServerStarted = 1 (1/0))
-<<<<<<< HEAD
-    updateState(
-        "Config imported",
-        conf.lastImportedConfFile,
-        conf.lastImportedConfFile,
-        False,
-        1,
-    )
-
-    msg = "[Config] Imported new settings config"
-    mylog("minimal", msg)
-
-    # front end app log loggging
-    write_notification(msg, "info", timeNowTZ())
-=======
     updateState("Config imported", conf.lastImportedConfFile, conf.lastImportedConfFile, False, 1, None, None, new_version)   
     
     msg = '[Config] Imported new settings config'
@@ -789,7 +724,6 @@
     
     # front end app log loggging
     write_notification(msg, 'info', timeNowDB())    
->>>>>>> 9f6086e5
 
     return pm, all_plugins, True
 
