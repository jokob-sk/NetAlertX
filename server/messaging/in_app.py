--- conflicted
+++ resolved
@@ -17,15 +17,10 @@
     timeNowTZ,
 )
 
-<<<<<<< HEAD
-NOTIFICATION_API_FILE = apiPath + "user_notifications.json"
-=======
 import conf
 from const import applicationPath, logPath, apiPath, confFileName, reportTemplatesPath
-from logger import logResult, mylog
-from helper import generate_mac_links, removeDuplicateNewLines, get_file_content, write_file, get_setting_value
+from logger import mylog
 from utils.datetime_utils import timeNowDB
->>>>>>> 9f6086e5
 
 
 # Show Frontend User Notification
@@ -43,11 +38,7 @@
         None
     """
     if timestamp is None:
-<<<<<<< HEAD
-        timestamp = timeNowTZ()
-=======
         timestamp = timeNowDB()     
->>>>>>> 9f6086e5
 
     # Generate GUID
     guid = str(uuid.uuid4())
