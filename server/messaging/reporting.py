--- conflicted
+++ resolved
@@ -18,18 +18,11 @@
 INSTALL_PATH = os.getenv("NETALERTX_APP", "/app")
 sys.path.extend([f"{INSTALL_PATH}/server"])
 
-<<<<<<< HEAD
 from helper import (
     get_timezone_offset,
     get_setting_value,
 )
 from logger import mylog
-=======
-import conf
-from const import applicationPath, logPath, apiPath, confFileName
-from helper import get_file_content, write_file, get_setting_value
-from logger import logResult, mylog
->>>>>>> 9f6086e5
 from db.sql_safe_builder import create_safe_condition_builder
 from utils.datetime_utils import get_timezone_offset
 
@@ -137,14 +130,7 @@
                         ORDER BY down_events.eve_DateTime;
                     """
 
-<<<<<<< HEAD
         # Get the events as JSON
-=======
-
-        mylog("none", sqlQuery)            
-        
-        # Get the events as JSON        
->>>>>>> 9f6086e5
         json_obj = db.get_table_as_json(sqlQuery)
 
         json_down_devices_meta = {
