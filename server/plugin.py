import os
import sqlite3
import json
import subprocess
import base64
from concurrent.futures import ThreadPoolExecutor, as_completed


# Register NetAlertX modules
import conf
<<<<<<< HEAD
from const import logPath, reportTemplatesPath, pluginsPath, applicationPath
from logger import mylog, Logger
from helper import (
    timeNowTZ,
    get_file_content,
    get_setting,
    get_setting_value,
)
from app_state import updateState
from api import update_api
from plugin_utils import (
    logEventStatusCounts,
    get_plugin_setting_obj,
    print_plugin_info,
    list_to_csv,
    combine_plugin_objects,
    resolve_wildcards_arr,
    handle_empty,
    decode_and_rename_files,
)
=======
from const import pluginsPath, logPath, applicationPath, reportTemplatesPath
from logger import mylog, Logger 
from helper import get_file_content, write_file, get_setting, get_setting_value
from utils.datetime_utils import timeNowTZ, timeNowDB
from app_state import updateState
from api import update_api
from utils.plugin_utils import logEventStatusCounts, get_plugin_string, get_plugin_setting_obj, print_plugin_info, list_to_csv, combine_plugin_objects, resolve_wildcards_arr, handle_empty, custom_plugin_decoder, decode_and_rename_files
>>>>>>> 9f6086e5
from models.notification_instance import NotificationInstance
from messaging.in_app import write_notification
from models.user_events_queue_instance import UserEventsQueueInstance
from utils.crypto_utils import generate_deterministic_guid


# -------------------------------------------------------------------------------
class plugin_manager:
    def __init__(self, db, all_plugins):
        self.db = db
        self.all_plugins = all_plugins
        self.plugin_states = {}
        self.plugin_checks = {}

        # object cache of settings and schedules for faster lookups
        self._cache = {}
        self._build_cache()

        # Make sure log level is initialized correctly
        Logger(get_setting_value("LOG_LEVEL"))

    def _build_cache(self):
        """Build a cache of settings and schedules for faster lookups."""
        self._cache["settings"] = {
            p["unique_prefix"]: {
                "RUN": get_plugin_setting_obj(p, "RUN"),
                "CMD": get_plugin_setting_obj(p, "CMD"),
            }
            for p in self.all_plugins
        }
        self._cache["schedules"] = {s.service: s for s in conf.mySchedules}

    def clear_cache(self):
        """Force rebuild of the cache (e.g. after config reload)."""
        self._cache = {}
        self._build_cache()

    # -------------------------------------------------------------------------------
    def run_plugin_scripts(self, runType):
        # Header
        updateState("Run: Plugins")

        mylog(
            "debug",
            [
                "[Plugins] Check if any plugins need to be executed on run type: ",
                runType,
            ],
        )

        for plugin in self.all_plugins:
            shouldRun = False
            prefix = plugin["unique_prefix"]

            # 🔹 Lookup RUN setting from cache instead of calling get_plugin_setting_obj each time
            run_setting = self._cache["settings"].get(prefix, {}).get("RUN")

            if run_setting != None and run_setting["value"] == runType:
                if runType != "schedule":
                    shouldRun = True
                elif runType == "schedule":
                    # run if overdue scheduled time
                    # 🔹 Lookup schedule from cache instead of scanning conf.mySchedules
                    schd = self._cache["schedules"].get(prefix)
                    if schd:
                        # Check if schedule overdue
                        shouldRun = schd.runScheduleCheck()

            if shouldRun:
                # Header
                updateState(f"Plugin: {prefix}")

                print_plugin_info(plugin, ["display_name"])

                # 🔹 CMD also retrieved from cache
                cmd_setting = self._cache["settings"].get(prefix, {}).get("CMD")
                mylog(
                    "debug",
                    ["[Plugins] CMD: ", cmd_setting["value"] if cmd_setting else None],
                )

                execute_plugin(self.db, self.all_plugins, plugin)

                # Update plugin states in app_state
<<<<<<< HEAD
                current_plugin_state = self.get_plugin_states(
                    prefix
                )  # get latest plugin state
                updateState(
                    pluginsStates={prefix: current_plugin_state.get(prefix, {})}
                )
=======
                current_plugin_state = self.get_plugin_states(prefix)  # get latest plugin state

                # mylog('debug', f'current_plugin_state: {current_plugin_state}')

                updateState(pluginsStates={prefix: current_plugin_state.get(prefix, {})})
>>>>>>> 9f6086e5

                # update last run time
                if runType == "schedule":
                    schd = self._cache["schedules"].get(prefix)
                    if schd:
                        # note the last time the scheduled plugin run was executed
                        schd.last_run = timeNowTZ()

    # ===============================================================================
    # Handling of  user initialized front-end events
    # ===============================================================================
    def check_and_run_user_event(self):
        """
        Process user events from the execution queue log file and notify the user about executed events.
        """
        execution_log = UserEventsQueueInstance()

        # Track whether to show notification for executed events
        executed_events = []

        # Read the log file to get the lines
        lines = execution_log.read_log()
        if not lines:
            mylog("debug", ["[check_and_run_user_event] User Execution Queue is empty"])
            return  # Exit early if the log file is empty
        else:
            mylog(
                "debug",
                [
                    "[check_and_run_user_event] Process User Execution Queue:"
                    + ", ".join(map(str, lines))
                ],
            )

        for line in lines:
            # Extract event name and parameters from the log line
            columns = line.strip().split("|")[2:4]

            event, param = "", ""
            if len(columns) == 2:
                event, param = columns

            # Process each event type
            if event == "test":
                self.handle_test(param)
                executed_events.append(f"test with param {param}")
                execution_log.finalize_event("test")
            elif event == "run":
                self.handle_run(param)
                executed_events.append(f"run with param {param}")
                execution_log.finalize_event("run")
            elif event == "update_api":
                # async handling
                update_api(self.db, self.all_plugins, False, param.split(","), True)

            else:
                mylog(
                    "minimal",
                    [
                        "[check_and_run_user_event] WARNING: Unhandled event in execution queue: ",
                        event,
                        " | ",
                        param,
                    ],
                )
                execution_log.finalize_event(
                    event
                )  # Finalize unknown events to remove them

        # Notify user about executed events (if applicable)
        if len(executed_events) > 0 and executed_events:
<<<<<<< HEAD
            executed_events_message = ", ".join(executed_events)
            mylog(
                "minimal",
                [
                    "[check_and_run_user_event] INFO: Executed events: ",
                    executed_events_message,
                ],
            )
            write_notification(
                f"[Ad-hoc events] Events executed: {executed_events_message}",
                "interrupt",
                timeNowTZ(),
            )
=======
            executed_events_message = ', '.join(executed_events)
            mylog('minimal', ['[check_and_run_user_event] INFO: Executed events: ', executed_events_message])
            write_notification(f"[Ad-hoc events] Events executed: {executed_events_message}", "interrupt", timeNowDB())
>>>>>>> 9f6086e5

        return

    # -------------------------------------------------------------------------------
    def handle_run(self, runType):
<<<<<<< HEAD
        mylog("minimal", ["[", timeNowTZ(), "] START Run: ", runType])

=======
        
        mylog('minimal', ['[', timeNowDB(), '] START Run: ', runType])
        
>>>>>>> 9f6086e5
        # run the plugin
        for plugin in self.all_plugins:
            if plugin["unique_prefix"] == runType:
                pluginName = plugin["unique_prefix"]

                execute_plugin(self.db, self.all_plugins, plugin)

                # Update plugin states in app_state
<<<<<<< HEAD
                current_plugin_state = self.get_plugin_states(
                    pluginName
                )  # get latest plugin state
                updateState(
                    pluginsStates={pluginName: current_plugin_state.get(pluginName, {})}
                )
=======
                current_plugin_state = self.get_plugin_states(pluginName)  # get latest plugin state
                updateState(pluginsStates={pluginName: current_plugin_state.get(pluginName, {})})

        mylog('minimal', ['[', timeNowDB(), '] END Run: ', runType])        

        return 
>>>>>>> 9f6086e5

        mylog("minimal", ["[", timeNowTZ(), "] END Run: ", runType])

        return

    # -------------------------------------------------------------------------------
    def handle_test(self, runType):
        mylog("minimal", ["[", timeNowTZ(), "] [Test] START Test: ", runType])

<<<<<<< HEAD
=======
        mylog('minimal', ['[', timeNowDB(), '] [Test] START Test: ', runType])
        
>>>>>>> 9f6086e5
        # Prepare test samples
        sample_json = json.loads(
            get_file_content(reportTemplatesPath + "webhook_json_sample.json")
        )[0]["body"]["attachments"][0]["text"]

        # Create fake notification
        notification = NotificationInstance(self.db)
        notificationObj = notification.create(sample_json, "")

        # Run test
        self.handle_run(runType)

        # Remove sample notification
        notificationObj.remove(notificationObj.GUID)

        mylog("minimal", ["[Test] END Test: ", runType])

        return

    # -------------------------------------------------------------------------------
    def get_plugin_states(self, plugin_name=None):
        """
        Returns plugin state summary suitable for updateState(..., pluginsStates=...).
        If plugin_name is provided, only calculates stats for that plugin.
        Structure per plugin:
        {
            "lastDataChange": str,
            "totalObjects": int,
            "newObjects": int,
            "changedObjects": int,
            "stateUpdated": str
        }
        """
        sql = self.db.sql
        plugin_states = {}
        now_str = timeNowDB()

        if plugin_name:  # Only compute for single plugin
            sql.execute(
                """
                SELECT MAX(DateTimeChanged) AS last_changed,
                    COUNT(*) AS total_objects,
                    SUM(CASE WHEN DateTimeCreated = DateTimeChanged THEN 1 ELSE 0 END) AS new_objects
                FROM Plugins_Objects
                WHERE Plugin = ?
            """,
                (plugin_name,),
            )
            row = sql.fetchone()
<<<<<<< HEAD
            last_changed, total_objects, new_objects, state_updated = (
                row if row else ("", 0, 0, "")
            )
=======
            last_changed, total_objects, new_objects = row if row else ("", 0, 0)
>>>>>>> 9f6086e5
            new_objects = new_objects or 0  # ensure it's int
            changed_objects = total_objects - new_objects

            plugin_states[plugin_name] = {
                "lastDataChange": last_changed or "",
                "totalObjects": total_objects or 0,
                "newObjects": new_objects or 0,
                "changedObjects": changed_objects or 0,
<<<<<<< HEAD
                "stateUpdated": state_updated or "",
=======
                "stateUpdated": now_str
>>>>>>> 9f6086e5
            }

            # Save in memory
            self.plugin_states[plugin_name] = plugin_states[plugin_name]

        else:  # Compute for all plugins (full refresh)
            sql.execute("""
                SELECT Plugin,
                    MAX(DateTimeChanged) AS last_changed,
                    COUNT(*) AS total_objects,
                    SUM(CASE WHEN DateTimeCreated = DateTimeChanged THEN 1 ELSE 0 END) AS new_objects
                FROM Plugins_Objects
                GROUP BY Plugin
            """)
<<<<<<< HEAD
            for (
                plugin,
                last_changed,
                total_objects,
                new_objects,
                state_updated,
            ) in sql.fetchall():
=======
            for plugin, last_changed, total_objects, new_objects in sql.fetchall():
>>>>>>> 9f6086e5
                new_objects = new_objects or 0  # ensure it's int
                changed_objects = total_objects - new_objects
                plugin_states[plugin] = {
                    "lastDataChange": last_changed or "",
                    "totalObjects": total_objects or 0,
                    "newObjects": new_objects or 0,
                    "changedObjects": changed_objects or 0,
<<<<<<< HEAD
                    "stateUpdated": state_updated or "",
=======
                    "stateUpdated": now_str
>>>>>>> 9f6086e5
                }

            # Save in memory
            self.plugin_states = plugin_states

        return plugin_states


# -------------------------------------------------------------------------------
class plugin_param:
    def __init__(self, param, plugin, db):
        mylog("debug", f"[Plugins] Resolving param: {param}")

        paramValuesCount = 1

        #  Get setting value
        if param["type"] == "setting":
            inputValue = get_setting(param["value"])

            if inputValue != None:
                setVal = inputValue["setValue"]  # setting value
                setTyp = inputValue["setType"]  # setting type

                setTypJSN = json.loads(setTyp.replace('"', '"').replace("'", '"'))

                mylog("debug", f"[Plugins] setTyp: {setTyp}")
                mylog("debug", f"[Plugins] setTypJSN: {setTypJSN}")

                dataType = setTypJSN["dataType"]

                mylog("debug", f"[Plugins] dType: {dataType}")

                if dataType == "array":
                    # store number of returned values
                    paramValuesCount = len(setVal)

                if dataType in ["string", "integer", "boolean"]:
                    resolved = setVal

                elif dataType == "array":
                    #  make them safely passable to a python or linux script
                    resolved = list_to_csv(setVal)

                else:
                    mylog(
                        "none", ["[Plugins] ⚠ ERROR: Parameter probably not converted."]
                    )
                    return json.dumps(setVal)

        #  Get SQL result
        if param["type"] == "sql":
            inputValue = db.get_sql_array(param["value"])

            # store number of returned values
            paramValuesCount = len(inputValue)

            #  make them safely passable to a python or linux script
            resolved = list_to_csv(inputValue)

        mylog("debug", f"[Plugins] Resolved value: {resolved}")

        #  Handle timeout multiplier if script executes multiple time
        multiplyTimeout = False
        if "timeoutMultiplier" in param and param["timeoutMultiplier"]:
            multiplyTimeout = True

        #  Handle base64 encoding
        encodeToBase64 = False
        if "base64" in param and param["base64"]:
            encodeToBase64 = True

        mylog("debug", f"[Plugins] Convert to Base64: {encodeToBase64}")
        if encodeToBase64:
            resolved = base64.b64encode(resolved.encode("ascii")).decode("ascii")
            mylog("debug", f"[Plugins] base64 value: {resolved}")

        self.resolved = resolved
        self.inputValue = inputValue
        self.base64 = encodeToBase64
        self.name = param["name"]
        self.type = param["type"]
        self.value = param["value"]
        self.paramValuesCount = paramValuesCount
        self.multiplyTimeout = multiplyTimeout


# Function to run a plugin command
def run_plugin(command, set_RUN_TIMEOUT, plugin):
    try:
        return subprocess.check_output(
            command,
            universal_newlines=True,
            stderr=subprocess.STDOUT,
            timeout=set_RUN_TIMEOUT,
        )
    except subprocess.CalledProcessError as e:
        mylog("none", [e.output])
        mylog("none", ["[Plugins] ⚠ ERROR - enable LOG_LEVEL=debug and check logs"])
        return None
    except subprocess.TimeoutExpired:
        mylog(
            "none",
            [
                f"[Plugins] ⚠ ERROR - TIMEOUT - the plugin {plugin['unique_prefix']} forcefully terminated as timeout reached. Increase TIMEOUT setting and scan interval."
            ],
        )
        return None


# -------------------------------------------------------------------------------
# Executes the plugin command specified in the setting with the function specified as CMD
def execute_plugin(db, all_plugins, plugin):
    sql = db.sql

    # ------- necessary settings check  --------
    set = get_plugin_setting_obj(plugin, "CMD")

    #  handle missing "function":"CMD" setting
    if set == None:
        return

    set_CMD = set["value"]
    
    # Replace hardcoded /app paths with environment-aware path
    if "/app/front/plugins" in set_CMD:
        set_CMD = set_CMD.replace("/app/front/plugins", str(pluginsPath))
    if "/app/" in set_CMD:
        set_CMD = set_CMD.replace("/app/", f"{applicationPath}/")

    set = get_plugin_setting_obj(plugin, "RUN_TIMEOUT")

    #  handle missing "function":"<unique_prefix>_TIMEOUT" setting
    if set is None:
        set_RUN_TIMEOUT = 10
    else:
        try:
            set_RUN_TIMEOUT = int(set["value"])
        except (ValueError, TypeError, KeyError) as e:
            mylog("none", [f"[Plugins] ⚠ ERROR converting timeout for {plugin['unique_prefix']}: {e}, value was: {set.get('value')}"])
            set_RUN_TIMEOUT = 10

    #  Prepare custom params
    params = []

    if "params" in plugin:
        for param in plugin["params"]:
            tempParam = plugin_param(param, plugin, db)

            if tempParam.resolved == None:
                mylog(
                    "none",
                    [
                        f'[Plugins] The parameter "name":"{tempParam.name}" for "value": {tempParam.value} was resolved as None'
                    ],
                )

            else:
                # params.append( [param["name"], resolved] )
                params.append([tempParam.name, tempParam.resolved])

                if tempParam.multiplyTimeout:
                    set_RUN_TIMEOUT = set_RUN_TIMEOUT * tempParam.paramValuesCount

                    mylog(
                        "debug",
                        [
                            f'[Plugins] The parameter "name":"{param["name"]}" will multiply the timeout {tempParam.paramValuesCount} times. Total timeout: {set_RUN_TIMEOUT}s'
                        ],
                    )

    mylog("debug", ["[Plugins] Timeout: ", set_RUN_TIMEOUT])

    # build SQL query parameters to insert into the DB
    sqlParams = []

    # script
    if plugin["data_source"] == "script":
        # ------- prepare params --------
        # prepare command from plugin settings, custom parameters
        command = resolve_wildcards_arr(set_CMD.split(), params)

        # Execute command
        mylog("verbose", ["[Plugins] Executing: ", set_CMD])
        mylog("debug", ["[Plugins] Resolved : ", command])

        # Using ThreadPoolExecutor to handle concurrent subprocesses
        with ThreadPoolExecutor(max_workers=5) as executor:
            futures = [
                executor.submit(run_plugin, command, set_RUN_TIMEOUT, plugin)
            ]  # Submit the command as a future

            for future in as_completed(futures):
                output = future.result()  # Get the output or error
                if output is not None:
                    mylog("verbose", [f"[Plugins] Output: {output}"])

        # Initialize newLines
        newLines = []

        # Create the file path
        file_dir = logPath + "/plugins"
        file_prefix = f"last_result.{plugin['unique_prefix']}"

        # Decode files, rename them, and get the list of files, this will return all files starting with the prefix, even if they are not encoded
        files_to_process = decode_and_rename_files(file_dir, file_prefix)

        for filename in files_to_process:
            full_path = os.path.join(file_dir, filename)

            mylog("debug", [f'[Plugins] Processing file "{full_path}"'])

            # Open the decrypted file and process its contents
            with open(full_path, "r") as f:
                newLines = f.read().split("\n")

                # if the script produced some output, clean it up to ensure it's the correct format
                # cleanup - select only lines containing a separator to filter out unnecessary data
                newLines = list(filter(lambda x: "|" in x, newLines))

                # Store e.g. Node_1 from last_result.<prefix>.encoded.Node_1.1.log
                tmp_SyncHubNodeName = ""
                if len(filename.split(".")) > 3:
                    tmp_SyncHubNodeName = filename.split(".")[2]

                for line in newLines:
                    columns = line.split("|")
                    # There have to be 9 or 13 columns
                    if len(columns) not in [9, 13]:
                        mylog(
                            "none",
                            [
                                f"[Plugins] Wrong number of input values, must be 9 or 13, got {len(columns)} from: {line}"
                            ],
                        )
                        continue  # Skip lines with incorrect number of columns

                    # Common part of the SQL parameters
                    base_params = [
                        0,  # "Index" placeholder
                        plugin[
                            "unique_prefix"
                        ],  # "Plugin" column value from the plugin dictionary
                        columns[0],  # "Object_PrimaryID" value from columns list
                        columns[1],  # "Object_SecondaryID" value from columns list
                        "null",  # Placeholder for "DateTimeCreated" column
                        columns[2],  # "DateTimeChanged" value from columns list
                        columns[3],  # "Watched_Value1" value from columns list
                        columns[4],  # "Watched_Value2" value from columns list
                        columns[5],  # "Watched_Value3" value from columns list
                        columns[6],  # "Watched_Value4" value from columns list
                        "not-processed",  # "Status" column (placeholder)
                        columns[7],  # "Extra" value from columns list
                        "null",  # Placeholder for "UserData" column
                        columns[8],  # "ForeignKey" value from columns list
                        tmp_SyncHubNodeName,  # Sync Hub Node name
                    ]

                    # Extend the common part with the additional values if there are 13 columns
                    if len(columns) == 13:
                        base_params.extend(
                            [
                                columns[9],  # "HelpVal1" value from columns list
                                columns[10],  # "HelpVal2" value from columns list
                                columns[11],  # "HelpVal3" value from columns list
                                columns[12],  # "HelpVal4" value from columns list
                            ]
                        )
                    elif len(columns) == 9:
                        # add padding
                        base_params.extend(
                            [
                                "null",  # "HelpVal1"
                                "null",  # "HelpVal2"
                                "null",  # "HelpVal3"
                                "null",  # "HelpVal4"
                            ]
                        )

                    # Create a tuple containing values to be inserted into the database.
                    # Each value corresponds to a column in the table in the order of the columns.
                    # must match the Plugins_Objects and Plugins_Events database tables and can be used as input for the plugin_object_class.

                    # Append the final parameters to sqlParams
                    sqlParams.append(tuple(base_params))

            # keep current instance log file, delete all from other nodes
            if filename != "last_result.log" and os.path.exists(full_path):
                os.remove(full_path)  # DEBUG:TODO uncomment 🐛
                mylog(
                    "verbose", [f"[Plugins] Processed and deleted file: {full_path} "]
                )

    # app-db-query
    if plugin["data_source"] == "app-db-query":
        # replace single quotes wildcards
        q = set_CMD.replace("{s-quote}", "'")

        # Execute command
        mylog("verbose", ["[Plugins] Executing: ", q])

        # set_CMD should contain a SQL query
        arr = db.get_sql_array(q)

        for row in arr:
            # There has to be always 9 or 13 columns
            if len(row) in [9, 13] and row[0] not in ["", "null"]:
                # Create a base tuple containing values to be inserted into the database.
                # Each value corresponds to a column in the table in the order of the columns.
                # Must match the Plugins_Objects and Plugins_Events database tables and can be used as input for the plugin_object_class.
                base_params = [
                    0,  # "Index" placeholder
                    plugin["unique_prefix"],  # "Plugin" plugin dictionary
                    row[0],  # "Object_PrimaryID" row
                    handle_empty(
                        row[1]
                    ),  # "Object_SecondaryID" column after handling empty values
                    "null",  # Placeholder "DateTimeCreated" column
                    row[2],  # "DateTimeChanged" row
                    row[3],  # "Watched_Value1" row
                    row[4],  # "Watched_Value2" row
                    handle_empty(
                        row[5]
                    ),  # "Watched_Value3" column after handling empty values
                    handle_empty(
                        row[6]
                    ),  # "Watched_Value4" column after handling empty values
                    "not-processed",  # "Status" column (placeholder)
                    row[7],  # "Extra" row
                    "null",  # Placeholder "UserData" column
                    row[8],  # "ForeignKey" row
                    "null",  # Sync Hub Node name - Only supported with scripts
                ]

                # Extend the base tuple with additional values if there are 13 columns
                if len(row) == 13:
                    base_params.extend(
                        [
                            row[9],  # "HelpVal1" row
                            row[10],  # "HelpVal2" row
                            row[11],  # "HelpVal3" row
                            row[12],  # "HelpVal4" row
                        ]
                    )
                else:
                    # add padding
                    base_params.extend(
                        [
                            "null",  # "HelpVal1"
                            "null",  # "HelpVal2"
                            "null",  # "HelpVal3"
                            "null",  # "HelpVal4"
                        ]
                    )

                # Append the final parameters to sqlParams
                sqlParams.append(tuple(base_params))
            else:
                mylog("none", ["[Plugins] Skipped invalid sql result"])

    # app-db-query
    if plugin["data_source"] == "sqlite-db-query":
        # replace single quotes wildcards
        # set_CMD should contain a SQL query
        q = set_CMD.replace("{s-quote}", "'")

        # Execute command
        mylog("verbose", ["[Plugins] Executing: ", q])

        # ------- necessary settings check  --------
        set = get_plugin_setting_obj(plugin, "DB_PATH")

        #  handle missing "function":"DB_PATH" setting
        if set == None:
            mylog(
                "none",
                [
                    "[Plugins] ⚠ ERROR: DB_PATH setting for plugin type sqlite-db-query missing."
                ],
            )
            return

        fullSqlitePath = set["value"]

        #  try attaching the sqlite DB
        try:
            sql.execute(
                "ATTACH DATABASE '"
                + fullSqlitePath
                + "' AS EXTERNAL_"
                + plugin["unique_prefix"]
            )
            arr = db.get_sql_array(q)
            sql.execute("DETACH DATABASE EXTERNAL_" + plugin["unique_prefix"])

        except sqlite3.Error as e:
            mylog(
                "none",
                [
                    f"[Plugins] ⚠ ERROR: DB_PATH setting ({fullSqlitePath}) for plugin {plugin['unique_prefix']}. Did you mount it correctly?"
                ],
            )
            mylog(
                "none",
                ["[Plugins] ⚠ ERROR: ATTACH DATABASE failed with SQL ERROR: ", e],
            )
            return

        for row in arr:
            # There has to be always 9 or 13 columns
            if len(row) in [9, 13] and row[0] not in ["", "null"]:
                # Create a base tuple containing values to be inserted into the database.
                # Each value corresponds to a column in the table in the order of the columns.
                # Must match the Plugins_Objects and Plugins_Events database tables and can be used as input for the plugin_object_class.
                base_params = [
                    0,  # "Index" placeholder
                    plugin["unique_prefix"],  # "Plugin"
                    row[0],  # "Object_PrimaryID"
                    handle_empty(row[1]),  # "Object_SecondaryID"
                    "null",  # "DateTimeCreated" column (null placeholder)
                    row[2],  # "DateTimeChanged"
                    row[3],  # "Watched_Value1"
                    row[4],  # "Watched_Value2"
                    handle_empty(row[5]),  # "Watched_Value3"
                    handle_empty(row[6]),  # "Watched_Value4"
                    "not-processed",  # "Status" column (placeholder)
                    row[7],  # "Extra"
                    "null",  # "UserData" column (null placeholder)
                    row[8],  # "ForeignKey"
                    "null",  # Sync Hub Node name - Only supported with scripts
                ]

                # Extend the base tuple with additional values if there are 13 columns
                if len(row) == 13:
                    base_params.extend(
                        [
                            row[9],  # "HelpVal1"
                            row[10],  # "HelpVal2"
                            row[11],  # "HelpVal3"
                            row[12],  # "HelpVal4"
                        ]
                    )
                else:
                    # add padding
                    base_params.extend(
                        [
                            "null",  # "HelpVal1"
                            "null",  # "HelpVal2"
                            "null",  # "HelpVal3"
                            "null",  # "HelpVal4"
                        ]
                    )

                # Append the final parameters to sqlParams
                sqlParams.append(tuple(base_params))
            else:
                mylog("none", ["[Plugins] Skipped invalid sql result"])

    # check if the subprocess / SQL query failed / there was no valid output
    if len(sqlParams) == 0:
        mylog(
            "none",
            [
                f'[Plugins] No output received from the plugin "{plugin["unique_prefix"]}"'
            ],
        )

    else:
        mylog(
            "verbose",
            [
                f"[Plugins] SUCCESS for {plugin['unique_prefix']} received {len(sqlParams)} entries"
            ],
        )
        # mylog('debug',   ['[Plugins] sqlParam entries: ', sqlParams])

        # create objects
        process_plugin_events(db, plugin, sqlParams)

        # update API endpoints
        endpoints = [
            "plugins_events",
            "plugins_objects",
            "plugins_history",
            "appevents",
        ]

        # check if we need to update devices api endpoint as well to prevent long user waits on Loading...
        userUpdatedDevices = UserEventsQueueInstance().has_update_devices()

        mylog(
            "verbose",
            [
                f"[Plugins] Should I update API (userUpdatedDevices): {userUpdatedDevices}"
            ],
        )

        if userUpdatedDevices:
            endpoints += ["devices"]

        update_api(db, all_plugins, True, endpoints, userUpdatedDevices)

    return


# -------------------------------------------------------------------------------
# Check if watched values changed for the given plugin
def process_plugin_events(db, plugin, plugEventsArr):
    sql = db.sql

    # Access the connection from the DB instance
    conn = db.sql_connection

    pluginPref = plugin["unique_prefix"]

    mylog("verbose", ["[Plugins] Processing        : ", pluginPref])

    try:
        # Begin a transaction
        with conn:
            pluginObjects = []
            pluginEvents = []

            #  Create plugin objects from existing database entries
            plugObjectsArr = db.get_sql_array(
                "SELECT * FROM Plugins_Objects where Plugin = '" + str(pluginPref) + "'"
            )

            for obj in plugObjectsArr:
                pluginObjects.append(plugin_object_class(plugin, obj))

            # create plugin objects from events - will be processed to find existing objects
            for eve in plugEventsArr:
                pluginEvents.append(plugin_object_class(plugin, eve))

            mylog(
                "debug",
                [
                    "[Plugins] Existing objects from Plugins_Objects: ",
                    len(pluginObjects),
                ],
            )
            mylog(
                "debug",
                [
                    "[Plugins] Logged events from the plugin run    : ",
                    len(pluginEvents),
                ],
            )

            #  Loop thru all current events and update the status to "exists" if the event matches an existing object
            index = 0
            for tmpObjFromEvent in pluginEvents:
                #  compare hash of the IDs for uniqueness
                if any(x.idsHash == tmpObjFromEvent.idsHash for x in pluginObjects):
                    pluginEvents[index].status = "exists"
                index += 1

            # Loop thru events and check if the ones that exist have changed in the watched columns
            # if yes update status accordingly
            index = 0
            for tmpObjFromEvent in pluginEvents:
                if tmpObjFromEvent.status == "exists":
                    #  compare hash of the changed watched columns for uniqueness - make sure you compare the values with the same idsHash before checking watchedHash
                    if any(
                        x.idsHash == tmpObjFromEvent.idsHash
                        and x.watchedHash != tmpObjFromEvent.watchedHash
                        for x in pluginObjects
                    ):
                        pluginEvents[index].status = "watched-changed"

                    else:
                        pluginEvents[index].status = "watched-not-changed"
                index += 1

            # Loop thru events and check if previously available objects are missing
            for tmpObj in pluginObjects:
                isMissing = True

                for tmpObjFromEvent in pluginEvents:
                    if tmpObj.idsHash == tmpObjFromEvent.idsHash:
                        isMissing = False

                if isMissing:
                    # if wasn't missing before, mark as changed
                    if tmpObj.status != "missing-in-last-scan":
<<<<<<< HEAD
                        tmpObj.changed = timeNowTZ().strftime("%Y-%m-%d %H:%M:%S")
                        tmpObj.status = "missing-in-last-scan"
=======
                        tmpObj.changed = timeNowDB()
                        tmpObj.status = "missing-in-last-scan"                    
>>>>>>> 9f6086e5
                    # mylog('debug', [f'[Plugins] Missing from last scan (PrimaryID | SecondaryID): {tmpObj.primaryId} | {tmpObj.secondaryId}'])

            # Merge existing plugin objects with newly discovered ones and update existing ones with new values
            for tmpObjFromEvent in pluginEvents:
                # set "new" status for new objects and append
                if tmpObjFromEvent.status == "not-processed":
                    # This is a new object as it was not discovered as "exists" previously
                    tmpObjFromEvent.status = "new"

                    pluginObjects.append(tmpObjFromEvent)
                # update data of existing objects
                else:
                    index = 0
                    for plugObj in pluginObjects:
                        # find corresponding object for the event and merge
                        if plugObj.idsHash == tmpObjFromEvent.idsHash:
                            pluginObjects[index] = combine_plugin_objects(
                                plugObj, tmpObjFromEvent
                            )

                        index += 1

            # Update the DB
            # ----------------------------
            # Update the Plugin_Objects
            # Create lists to hold the data for bulk insertion
            objects_to_insert = []
            events_to_insert = []
            history_to_insert = []
            objects_to_update = []

            # only generate events that we want to be notified on (we only need to do this once as all plugObj have the same prefix)
            statuses_to_report_on = get_setting_value(pluginPref + "_REPORT_ON")

            for plugObj in pluginObjects:
                #  keep old createdTime time if the plugObj already was created before
                createdTime = (
                    plugObj.changed if plugObj.status == "new" else plugObj.created
                )
                #  19 values without Index
                values = (
                    plugObj.pluginPref,
                    plugObj.primaryId,
                    plugObj.secondaryId,
                    createdTime,
                    plugObj.changed,
                    plugObj.watched1,
                    plugObj.watched2,
                    plugObj.watched3,
                    plugObj.watched4,
                    plugObj.status,
                    plugObj.extra,
                    plugObj.userData,
                    plugObj.foreignKey,
                    plugObj.syncHubNodeName,
                    plugObj.helpVal1,
                    plugObj.helpVal2,
                    plugObj.helpVal3,
                    plugObj.helpVal4,
                    plugObj.objectGUID,
                )

                if plugObj.status == "new":
                    objects_to_insert.append(values)
                else:
                    objects_to_update.append(
                        values + (plugObj.index,)
                    )  # Include index for UPDATE

                if plugObj.status in statuses_to_report_on:
                    events_to_insert.append(values)

                # combine all DB insert and update events into one for history
                history_to_insert.append(values)

            mylog("debug", ["[Plugins] pluginEvents      count: ", len(pluginEvents)])
            mylog("debug", ["[Plugins] pluginObjects     count: ", len(pluginObjects)])

            mylog(
                "debug", ["[Plugins] events_to_insert  count: ", len(events_to_insert)]
            )
            mylog(
                "debug", ["[Plugins] history_to_insert count: ", len(history_to_insert)]
            )
            mylog(
                "debug", ["[Plugins] objects_to_insert count: ", len(objects_to_insert)]
            )
            mylog(
                "debug", ["[Plugins] objects_to_update count: ", len(objects_to_update)]
            )

            mylog("trace", ["[Plugins] objects_to_update: ", objects_to_update])
            mylog("trace", ["[Plugins] events_to_insert: ", events_to_insert])
            mylog("trace", ["[Plugins] history_to_insert: ", history_to_insert])

            logEventStatusCounts("pluginEvents", pluginEvents)
            logEventStatusCounts("pluginObjects", pluginObjects)

            # Bulk insert objects
            if objects_to_insert:
                sql.executemany(
                    """
                    INSERT INTO Plugins_Objects 
                    ("Plugin", "Object_PrimaryID", "Object_SecondaryID", "DateTimeCreated", 
                    "DateTimeChanged", "Watched_Value1", "Watched_Value2", "Watched_Value3", 
                    "Watched_Value4", "Status", "Extra", "UserData", "ForeignKey", "SyncHubNodeName",
                    "HelpVal1", "HelpVal2", "HelpVal3", "HelpVal4", 
                    "ObjectGUID") 
                    VALUES (?, ?, ?, ?, ?, ?, ?, ?, ?, ?, ?, ?, ?, ?, ?, ?, ?, ?, ?)
                    """,
                    objects_to_insert,
                )

            # Bulk update objects
            if objects_to_update:
                sql.executemany(
                    """
                    UPDATE Plugins_Objects
                    SET "Plugin" = ?, "Object_PrimaryID" = ?, "Object_SecondaryID" = ?, "DateTimeCreated" = ?, 
                        "DateTimeChanged" = ?, "Watched_Value1" = ?, "Watched_Value2" = ?, "Watched_Value3" = ?, 
                        "Watched_Value4" = ?, "Status" = ?, "Extra" = ?, "UserData" = ?, "ForeignKey" = ?, "SyncHubNodeName" = ?, 
                        "HelpVal1" = ?, "HelpVal2" = ?, "HelpVal3" = ?, "HelpVal4" = ?, 
                        "ObjectGUID" = ?
                    WHERE "Index" = ?
                    """,
                    objects_to_update,
                )

            # Bulk insert events
            if events_to_insert:
                sql.executemany(
                    """
                    INSERT INTO Plugins_Events 
                    ("Plugin", "Object_PrimaryID", "Object_SecondaryID", "DateTimeCreated", 
                    "DateTimeChanged", "Watched_Value1", "Watched_Value2", "Watched_Value3", 
                    "Watched_Value4", "Status", "Extra", "UserData", "ForeignKey", "SyncHubNodeName",
                    "HelpVal1", "HelpVal2", "HelpVal3", "HelpVal4",
                    "ObjectGUID")  
                    VALUES (?, ?, ?, ?, ?, ?, ?, ?, ?, ?, ?, ?, ?, ?, ?, ?, ?, ?, ?)
                    """,
                    events_to_insert,
                )

            # Bulk insert history entries
            if history_to_insert:
                sql.executemany(
                    """
                    INSERT INTO Plugins_History 
                    ("Plugin", "Object_PrimaryID", "Object_SecondaryID", "DateTimeCreated", 
                    "DateTimeChanged", "Watched_Value1", "Watched_Value2", "Watched_Value3", 
                    "Watched_Value4", "Status", "Extra", "UserData", "ForeignKey", "SyncHubNodeName",
                    "HelpVal1", "HelpVal2", "HelpVal3", "HelpVal4",
                    "ObjectGUID")    
                    VALUES (?, ?, ?, ?, ?, ?, ?, ?, ?, ?, ?, ?, ?, ?, ?, ?, ?, ?, ?)
                    """,
                    history_to_insert,
                )

            # Commit changes to the database
            db.commitDB()

    except Exception as e:
        # Rollback the transaction in case of an error
        conn.rollback()
        mylog("none", ["[Plugins] ⚠ ERROR: ", e])
        raise e

    # Perform database table mapping if enabled for the plugin
    if len(pluginEvents) > 0 and "mapped_to_table" in plugin:
        # Initialize an empty list to store SQL parameters.
        sqlParams = []

        # Get the database table name from the 'mapped_to_table' key in the 'plugin' dictionary.
        dbTable = plugin["mapped_to_table"]

        # Log a debug message indicating the mapping of objects to the database table.
        mylog("debug", ["[Plugins] Mapping objects to database table: ", dbTable])

        # Initialize lists to hold mapped column names, columnsStr, and valuesStr for SQL query.
        mappedCols = []
        columnsStr = ""
        valuesStr = ""

        # Loop through the 'database_column_definitions' in the 'plugin' dictionary to collect mapped columns.
        # Build the columnsStr and valuesStr for the SQL query.
        for clmn in plugin["database_column_definitions"]:
            if "mapped_to_column" in clmn:
                mappedCols.append(clmn)

                columnsStr = f'{columnsStr}, "{clmn["mapped_to_column"]}"'
                valuesStr = f"{valuesStr}, ?"

        # Remove the first ',' from columnsStr and valuesStr.
        if len(columnsStr) > 0:
            columnsStr = columnsStr[1:]
            valuesStr = valuesStr[1:]

        # Map the column names to plugin object event values and create a list of tuples 'sqlParams'.
        for plgEv in pluginEvents:
            tmpList = []

            for col in mappedCols:
                if col["column"] == "Index":
                    tmpList.append(plgEv.index)
                elif col["column"] == "Plugin":
                    tmpList.append(plgEv.pluginPref)
                elif col["column"] == "Object_PrimaryID":
                    tmpList.append(plgEv.primaryId)
                elif col["column"] == "Object_SecondaryID":
                    tmpList.append(plgEv.secondaryId)
                elif col["column"] == "DateTimeCreated":
                    tmpList.append(plgEv.created)
                elif col["column"] == "DateTimeChanged":
                    tmpList.append(plgEv.changed)
                elif col["column"] == "Watched_Value1":
                    tmpList.append(plgEv.watched1)
                elif col["column"] == "Watched_Value2":
                    tmpList.append(plgEv.watched2)
                elif col["column"] == "Watched_Value3":
                    tmpList.append(plgEv.watched3)
                elif col["column"] == "Watched_Value4":
                    tmpList.append(plgEv.watched4)
                elif col["column"] == "UserData":
                    tmpList.append(plgEv.userData)
                elif col["column"] == "Extra":
                    tmpList.append(plgEv.extra)
                elif col["column"] == "Status":
                    tmpList.append(plgEv.status)
                elif col["column"] == "SyncHubNodeName":
                    tmpList.append(plgEv.syncHubNodeName)
                elif col["column"] == "HelpVal1":
                    tmpList.append(plgEv.helpVal1)
                elif col["column"] == "HelpVal2":
                    tmpList.append(plgEv.helpVal2)
                elif col["column"] == "HelpVal3":
                    tmpList.append(plgEv.helpVal3)
                elif col["column"] == "HelpVal4":
                    tmpList.append(plgEv.helpVal4)

                # Check if there's a default value specified for this column in the JSON.
                if (
                    "mapped_to_column_data" in col
                    and "value" in col["mapped_to_column_data"]
                ):
                    tmpList.append(col["mapped_to_column_data"]["value"])

            # Append the mapped values to the list 'sqlParams' as a tuple.
            sqlParams.append(tuple(tmpList))

        # Generate the SQL INSERT query using the collected information.
        q = f"INSERT OR IGNORE INTO {dbTable} ({columnsStr}) VALUES ({valuesStr})"

        # Log a debug message showing the generated SQL query for mapping.
        mylog("debug", ["[Plugins] SQL query for mapping: ", q])
        mylog("debug", ["[Plugins] SQL sqlParams for mapping: ", sqlParams])

        # Execute the SQL query using 'sql.executemany()' and the 'sqlParams' list of tuples.
        # This will insert multiple rows into the database in one go.
        sql.executemany(q, sqlParams)

        db.commitDB()

        # perform scan if mapped to CurrentScan table
        if dbTable == "CurrentScan":
            updateState(
                "Process scan: True", None, None, None, None, True
            )  # set processScan = True in the appState

    db.commitDB()

    return


# -------------------------------------------------------------------------------
class plugin_object_class:
    def __init__(self, plugin, objDbRow):
        self.index = objDbRow[0]
        self.pluginPref = objDbRow[1]
        self.primaryId = objDbRow[2]
        self.secondaryId = objDbRow[3]
        self.created = objDbRow[4]  # can be null
        self.changed = objDbRow[5]  # never null (data coming from plugin)
        self.watched1 = objDbRow[6]
        self.watched2 = objDbRow[7]
        self.watched3 = objDbRow[8]
        self.watched4 = objDbRow[9]
        self.status = objDbRow[10]
        self.extra = objDbRow[11]
        self.userData = objDbRow[12]
        self.foreignKey = objDbRow[13]
        self.syncHubNodeName = objDbRow[14]
        self.helpVal1 = objDbRow[15]
        self.helpVal2 = objDbRow[16]
        self.helpVal3 = objDbRow[17]
        self.helpVal4 = objDbRow[18]
        self.objectGUID = generate_deterministic_guid(
            self.pluginPref, self.primaryId, self.secondaryId
        )

        # Check if self.status is valid
        if self.status not in [
            "exists",
            "watched-changed",
            "watched-not-changed",
            "new",
            "not-processed",
            "missing-in-last-scan",
        ]:
            raise ValueError(
                f"Invalid status value for plugin object ({self.pluginPref}|{self.primaryId}|{self.watched1}) invalid status: {self.status} on objDbRow:",
                objDbRow,
            )

        self.idsHash = str(hash(str(self.primaryId) + str(self.secondaryId)))
        # self.idsHash      = str(self.primaryId) + str(self.secondaryId)

        self.watchedClmns = []
        self.watchedIndxs = []

        setObj = get_plugin_setting_obj(plugin, "WATCH")

        # hash for comapring watched value changes
        indexNameColumnMapping = [
            (6, "Watched_Value1"),
            (7, "Watched_Value2"),
            (8, "Watched_Value3"),
            (9, "Watched_Value4"),
        ]

        if setObj is not None:
            self.watchedClmns = setObj["value"]

            for clmName in self.watchedClmns:
                for mapping in indexNameColumnMapping:
                    if clmName == mapping[1]:
                        self.watchedIndxs.append(mapping[0])

        tmp = ""
        for indx in self.watchedIndxs:
            tmp += str(objDbRow[indx])

        self.watchedHash = str(hash(tmp))

    def __repr__(self):
        attrs = vars(self)
        return (
            "<PluginObject " + ", ".join(f"{k}={v!r}" for k, v in attrs.items()) + ">"
        )<|MERGE_RESOLUTION|>--- conflicted
+++ resolved
@@ -8,28 +8,6 @@
 
 # Register NetAlertX modules
 import conf
-<<<<<<< HEAD
-from const import logPath, reportTemplatesPath, pluginsPath, applicationPath
-from logger import mylog, Logger
-from helper import (
-    timeNowTZ,
-    get_file_content,
-    get_setting,
-    get_setting_value,
-)
-from app_state import updateState
-from api import update_api
-from plugin_utils import (
-    logEventStatusCounts,
-    get_plugin_setting_obj,
-    print_plugin_info,
-    list_to_csv,
-    combine_plugin_objects,
-    resolve_wildcards_arr,
-    handle_empty,
-    decode_and_rename_files,
-)
-=======
 from const import pluginsPath, logPath, applicationPath, reportTemplatesPath
 from logger import mylog, Logger 
 from helper import get_file_content, write_file, get_setting, get_setting_value
@@ -37,7 +15,6 @@
 from app_state import updateState
 from api import update_api
 from utils.plugin_utils import logEventStatusCounts, get_plugin_string, get_plugin_setting_obj, print_plugin_info, list_to_csv, combine_plugin_objects, resolve_wildcards_arr, handle_empty, custom_plugin_decoder, decode_and_rename_files
->>>>>>> 9f6086e5
 from models.notification_instance import NotificationInstance
 from messaging.in_app import write_notification
 from models.user_events_queue_instance import UserEventsQueueInstance
@@ -122,20 +99,11 @@
                 execute_plugin(self.db, self.all_plugins, plugin)
 
                 # Update plugin states in app_state
-<<<<<<< HEAD
-                current_plugin_state = self.get_plugin_states(
-                    prefix
-                )  # get latest plugin state
-                updateState(
-                    pluginsStates={prefix: current_plugin_state.get(prefix, {})}
-                )
-=======
                 current_plugin_state = self.get_plugin_states(prefix)  # get latest plugin state
 
                 # mylog('debug', f'current_plugin_state: {current_plugin_state}')
 
                 updateState(pluginsStates={prefix: current_plugin_state.get(prefix, {})})
->>>>>>> 9f6086e5
 
                 # update last run time
                 if runType == "schedule":
@@ -207,38 +175,17 @@
 
         # Notify user about executed events (if applicable)
         if len(executed_events) > 0 and executed_events:
-<<<<<<< HEAD
-            executed_events_message = ", ".join(executed_events)
-            mylog(
-                "minimal",
-                [
-                    "[check_and_run_user_event] INFO: Executed events: ",
-                    executed_events_message,
-                ],
-            )
-            write_notification(
-                f"[Ad-hoc events] Events executed: {executed_events_message}",
-                "interrupt",
-                timeNowTZ(),
-            )
-=======
             executed_events_message = ', '.join(executed_events)
             mylog('minimal', ['[check_and_run_user_event] INFO: Executed events: ', executed_events_message])
             write_notification(f"[Ad-hoc events] Events executed: {executed_events_message}", "interrupt", timeNowDB())
->>>>>>> 9f6086e5
 
         return
 
     # -------------------------------------------------------------------------------
     def handle_run(self, runType):
-<<<<<<< HEAD
-        mylog("minimal", ["[", timeNowTZ(), "] START Run: ", runType])
-
-=======
         
         mylog('minimal', ['[', timeNowDB(), '] START Run: ', runType])
         
->>>>>>> 9f6086e5
         # run the plugin
         for plugin in self.all_plugins:
             if plugin["unique_prefix"] == runType:
@@ -247,23 +194,14 @@
                 execute_plugin(self.db, self.all_plugins, plugin)
 
                 # Update plugin states in app_state
-<<<<<<< HEAD
                 current_plugin_state = self.get_plugin_states(
                     pluginName
                 )  # get latest plugin state
                 updateState(
                     pluginsStates={pluginName: current_plugin_state.get(pluginName, {})}
                 )
-=======
-                current_plugin_state = self.get_plugin_states(pluginName)  # get latest plugin state
-                updateState(pluginsStates={pluginName: current_plugin_state.get(pluginName, {})})
 
         mylog('minimal', ['[', timeNowDB(), '] END Run: ', runType])        
-
-        return 
->>>>>>> 9f6086e5
-
-        mylog("minimal", ["[", timeNowTZ(), "] END Run: ", runType])
 
         return
 
@@ -271,11 +209,8 @@
     def handle_test(self, runType):
         mylog("minimal", ["[", timeNowTZ(), "] [Test] START Test: ", runType])
 
-<<<<<<< HEAD
-=======
         mylog('minimal', ['[', timeNowDB(), '] [Test] START Test: ', runType])
         
->>>>>>> 9f6086e5
         # Prepare test samples
         sample_json = json.loads(
             get_file_content(reportTemplatesPath + "webhook_json_sample.json")
@@ -325,13 +260,7 @@
                 (plugin_name,),
             )
             row = sql.fetchone()
-<<<<<<< HEAD
-            last_changed, total_objects, new_objects, state_updated = (
-                row if row else ("", 0, 0, "")
-            )
-=======
             last_changed, total_objects, new_objects = row if row else ("", 0, 0)
->>>>>>> 9f6086e5
             new_objects = new_objects or 0  # ensure it's int
             changed_objects = total_objects - new_objects
 
@@ -340,11 +269,7 @@
                 "totalObjects": total_objects or 0,
                 "newObjects": new_objects or 0,
                 "changedObjects": changed_objects or 0,
-<<<<<<< HEAD
-                "stateUpdated": state_updated or "",
-=======
                 "stateUpdated": now_str
->>>>>>> 9f6086e5
             }
 
             # Save in memory
@@ -359,17 +284,7 @@
                 FROM Plugins_Objects
                 GROUP BY Plugin
             """)
-<<<<<<< HEAD
-            for (
-                plugin,
-                last_changed,
-                total_objects,
-                new_objects,
-                state_updated,
-            ) in sql.fetchall():
-=======
             for plugin, last_changed, total_objects, new_objects in sql.fetchall():
->>>>>>> 9f6086e5
                 new_objects = new_objects or 0  # ensure it's int
                 changed_objects = total_objects - new_objects
                 plugin_states[plugin] = {
@@ -377,11 +292,7 @@
                     "totalObjects": total_objects or 0,
                     "newObjects": new_objects or 0,
                     "changedObjects": changed_objects or 0,
-<<<<<<< HEAD
-                    "stateUpdated": state_updated or "",
-=======
                     "stateUpdated": now_str
->>>>>>> 9f6086e5
                 }
 
             # Save in memory
@@ -967,13 +878,8 @@
                 if isMissing:
                     # if wasn't missing before, mark as changed
                     if tmpObj.status != "missing-in-last-scan":
-<<<<<<< HEAD
-                        tmpObj.changed = timeNowTZ().strftime("%Y-%m-%d %H:%M:%S")
-                        tmpObj.status = "missing-in-last-scan"
-=======
                         tmpObj.changed = timeNowDB()
                         tmpObj.status = "missing-in-last-scan"                    
->>>>>>> 9f6086e5
                     # mylog('debug', [f'[Plugins] Missing from last scan (PrimaryID | SecondaryID): {tmpObj.primaryId} | {tmpObj.secondaryId}'])
 
             # Merge existing plugin objects with newly discovered ones and update existing ones with new values
